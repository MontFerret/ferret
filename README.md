--- conflicted
+++ resolved
@@ -7,11 +7,7 @@
 Having it's own declarative language, ```ferret``` abstracts away technical details and complexity of the underlying technologies, helping to focus on the data itself.    
 It's extremely portable, extensible and fast.
 
-<<<<<<< HEAD
-## Show me some code    
-=======
 ## Show me some code
->>>>>>> 84f7f36b
 The following example demonstrates the use of dynamic pages.    
 First of all, we load the main Google Search page, type search criteria into an input box and then click a search button.   
 The click action triggers a redirect, so we wait till its end.   
