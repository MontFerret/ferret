package objects

import "github.com/MontFerret/ferret/pkg/runtime/core"

func NewLib() map[string]core.Function {
	return map[string]core.Function{
<<<<<<< HEAD
		"HAS":   Has,
		"KEYS":  Keys,
		"MERGE": Merge,
=======
		"HAS":  Has,
		"KEYS": Keys,
		"KEEP": Keep,
>>>>>>> 5950e9be
	}
}<|MERGE_RESOLUTION|>--- conflicted
+++ resolved
@@ -4,14 +4,8 @@
 
 func NewLib() map[string]core.Function {
 	return map[string]core.Function{
-<<<<<<< HEAD
-		"HAS":   Has,
-		"KEYS":  Keys,
-		"MERGE": Merge,
-=======
 		"HAS":  Has,
 		"KEYS": Keys,
 		"KEEP": Keep,
->>>>>>> 5950e9be
 	}
 }