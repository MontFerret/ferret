--- conflicted
+++ resolved
@@ -27,20 +27,15 @@
 		return values.False, err
 	}
 
-	delay := values.NewInt(25)
+	delay := values.NewInt(drivers.DefaultInputDelay)
 
 	// INPUT(el, value)
 	if len(args) == 2 {
 		return values.True, el.Input(ctx, args[1], delay)
 	}
 
-<<<<<<< HEAD
-		selector := values.ToString(arg2)
-		delay := values.NewInt(drivers.DefaultInputDelay)
-=======
 	var selector values.String
 	var value core.Value
->>>>>>> 5928900e
 
 	// INPUT(el, valueOrSelector, valueOrOpts)
 	if len(args) == 3 {
@@ -53,9 +48,7 @@
 			return values.True, el.Input(ctx, value, delay)
 		default:
 			// INPUT(el, selector, value)
-			err := core.ValidateType(args[1], types.String)
-
-			if err != nil {
+			if err := core.ValidateType(args[1], types.String); err != nil {
 				return values.False, err
 			}
 
@@ -64,12 +57,16 @@
 		}
 	} else {
 		// INPUT(el, selector, value, delay)
-		err := core.ValidateType(args[3], types.Int)
-
-		if err != nil {
+		if err := core.ValidateType(args[1], types.String); err != nil {
 			return values.False, err
 		}
 
+		if err := core.ValidateType(args[3], types.Int); err != nil {
+			return values.False, err
+		}
+
+		selector = values.ToString(args[1])
+		value = args[2]
 		delay = values.ToInt(args[3])
 	}
 
