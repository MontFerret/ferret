--- conflicted
+++ resolved
@@ -188,23 +188,16 @@
 	return el
 }
 
-<<<<<<< HEAD
-func (el *HTMLElement) Hash() int {
-=======
-func (el *HtmlElement) Hash() uint64 {
->>>>>>> 51d794d6
+
+func (el *HTMLElement) Hash() uint64 {
 	el.Lock()
 	defer el.Unlock()
 
 	h := fnv.New64a()
 
-<<<<<<< HEAD
-	out, err := h.Write([]byte(el.innerHTML))
-=======
 	h.Write([]byte(el.Type().String()))
 	h.Write([]byte(":"))
-	h.Write([]byte(el.innerHtml))
->>>>>>> 51d794d6
+	h.Write([]byte(el.innerHTML))
 
 	return h.Sum64()
 }
