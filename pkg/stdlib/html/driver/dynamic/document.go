package dynamic

import (
	"context"
	"fmt"
	"github.com/MontFerret/ferret/pkg/runtime/core"
	"github.com/MontFerret/ferret/pkg/runtime/logging"
	"github.com/MontFerret/ferret/pkg/runtime/values"
	"github.com/MontFerret/ferret/pkg/stdlib/html/driver/dynamic/eval"
	"github.com/MontFerret/ferret/pkg/stdlib/html/driver/dynamic/events"
	"github.com/corpix/uarand"
	"github.com/mafredri/cdp"
	"github.com/mafredri/cdp/protocol/dom"
	"github.com/mafredri/cdp/protocol/emulation"
	"github.com/mafredri/cdp/protocol/page"
	"github.com/mafredri/cdp/rpcc"
	"github.com/pkg/errors"
	"github.com/rs/zerolog"
	"hash/fnv"
	"sync"
	"time"
)

<<<<<<< HEAD
type HTMLDocument struct {
=======
const BlankPageUrl = "about:blank"

type HtmlDocument struct {
>>>>>>> 51d794d6
	sync.Mutex
	logger  *zerolog.Logger
	conn    *rpcc.Conn
	client  *cdp.Client
	events  *events.EventBroker
	url     values.String
	element *HtmlElement
}

func LoadHTMLDocument(
	ctx context.Context,
	conn *rpcc.Conn,
	url string,
) (*HTMLDocument, error) {
	if conn == nil {
		return nil, core.Error(core.ErrMissedArgument, "connection")
	}

	if url == "" {
		return nil, core.Error(core.ErrMissedArgument, "url")
	}

	client := cdp.NewClient(conn)

	err := runBatch(
		func() error {
			return client.Page.Enable(ctx)
		},

		func() error {
			return client.Page.SetLifecycleEventsEnabled(
				ctx,
				page.NewSetLifecycleEventsEnabledArgs(true),
			)
		},

		func() error {
			return client.DOM.Enable(ctx)
		},

		func() error {
			return client.Runtime.Enable(ctx)
		},

		func() error {
			return client.Emulation.SetUserAgentOverride(
				ctx,
				emulation.NewSetUserAgentOverrideArgs(uarand.GetRandom()),
			)
		},
	)

	if err != nil {
		return nil, err
	}

	if url != BlankPageUrl {
		err = waitForLoadEvent(ctx, client)

		if err != nil {
			return nil, err
		}
	}

	root, innerHTML, err := getRootElement(client)

	if err != nil {
		return nil, err
	}

	broker, err := createEventBroker(client)

	if err != nil {
		return nil, err
	}

	return NewHTMLDocument(
		logging.FromContext(ctx),
		conn,
		client,
		broker,
		root,
		innerHTML,
	), nil
}

func getRootElement(client *cdp.Client) (dom.Node, values.String, error) {
	args := dom.NewGetDocumentArgs()
	args.Depth = pointerInt(1) // lets load the entire document
	ctx := context.Background()

	d, err := client.DOM.GetDocument(ctx, args)

	if err != nil {
		return dom.Node{}, values.EmptyString, err
	}

	innerHTML, err := client.DOM.GetOuterHTML(ctx, dom.NewGetOuterHTMLArgs().SetNodeID(d.Root.NodeID))

	if err != nil {
		return dom.Node{}, values.EmptyString, err
	}

	return d.Root, values.NewString(innerHTML.OuterHTML), nil
}

func NewHTMLDocument(
	logger *zerolog.Logger,
	conn *rpcc.Conn,
	client *cdp.Client,
	broker *events.EventBroker,
	root dom.Node,
	innerHTML values.String,
) *HTMLDocument {
	doc := new(HTMLDocument)
	doc.logger = logger
	doc.conn = conn
	doc.client = client
	doc.events = broker
	doc.element = NewHtmlElement(doc.logger, client, broker, root.NodeID, root, innerHTML)
	doc.url = ""

	if root.BaseURL != nil {
		doc.url = values.NewString(*root.BaseURL)
	}

	broker.AddEventListener("load", func(_ interface{}) {
		doc.Lock()
		defer doc.Unlock()

		updated, innerHTML, err := getRootElement(client)

		if err != nil {
			doc.logger.Error().
				Timestamp().
				Err(err).
				Msg("failed to get root node after page load")

			return
		}

		// close the prev element
		doc.element.Close()

		// create a new root element wrapper
		doc.element = NewHtmlElement(doc.logger, client, broker, updated.NodeID, updated, innerHTML)
		doc.url = ""

		if updated.BaseURL != nil {
			doc.url = values.NewString(*updated.BaseURL)
		}
	})

	return doc
}

func (doc *HTMLDocument) MarshalJSON() ([]byte, error) {
	doc.Lock()
	defer doc.Unlock()

	return doc.element.MarshalJSON()
}

func (doc *HTMLDocument) Type() core.Type {
	return core.HTMLDocumentType
}

func (doc *HTMLDocument) String() string {
	doc.Lock()
	defer doc.Unlock()

	return doc.url.String()
}

func (doc *HTMLDocument) Unwrap() interface{} {
	doc.Lock()
	defer doc.Unlock()

	return doc.element
}

<<<<<<< HEAD
func (doc *HTMLDocument) Hash() int {
=======
func (doc *HtmlDocument) Hash() uint64 {
>>>>>>> 51d794d6
	doc.Lock()
	defer doc.Unlock()

	h := fnv.New64a()

	h.Write([]byte(doc.Type().String()))
	h.Write([]byte(":"))
	h.Write([]byte(doc.url))

	return h.Sum64()
}

func (doc *HTMLDocument) Clone() core.Value {
	return values.None
}

func (doc *HTMLDocument) Compare(other core.Value) int {
	doc.Lock()
	defer doc.Unlock()

	switch other.Type() {
	case core.HTMLDocumentType:
		other := other.(*HTMLDocument)

		return doc.url.Compare(other.url)
	default:
		if other.Type() > core.HTMLDocumentType {
			return -1
		}

		return 1
	}
}

func (doc *HTMLDocument) Close() error {
	doc.Lock()
	defer doc.Unlock()

	var err error

	err = doc.events.Stop()

	if err != nil {
		doc.logger.Warn().
			Timestamp().
			Str("url", doc.url.String()).
			Err(err).
			Msg("failed to stop event broker")
	}

	err = doc.events.Close()

	if err != nil {
		doc.logger.Warn().
			Timestamp().
			Str("url", doc.url.String()).
			Err(err).
			Msg("failed to close event broker")
	}

	err = doc.element.Close()

	if err != nil {
		doc.logger.Warn().
			Timestamp().
			Str("url", doc.url.String()).
			Err(err).
			Msg("failed to close root element")
	}

	err = doc.client.Page.Close(context.Background())

	if err != nil {
		doc.logger.Warn().
			Timestamp().
			Str("url", doc.url.String()).
			Err(err).
			Msg("failed to close browser page")
	}

	return doc.conn.Close()
}

func (doc *HTMLDocument) NodeType() values.Int {
	doc.Lock()
	defer doc.Unlock()

	return doc.element.NodeType()
}

func (doc *HTMLDocument) NodeName() values.String {
	doc.Lock()
	defer doc.Unlock()

	return doc.element.NodeName()
}

func (doc *HTMLDocument) Length() values.Int {
	doc.Lock()
	defer doc.Unlock()

	return doc.element.Length()
}

func (doc *HTMLDocument) InnerText() values.String {
	doc.Lock()
	defer doc.Unlock()

	return doc.element.InnerText()
}

func (doc *HTMLDocument) InnerHTML() values.String {
	doc.Lock()
	defer doc.Unlock()

	return doc.element.InnerHTML()
}

func (doc *HTMLDocument) Value() core.Value {
	doc.Lock()
	defer doc.Unlock()

	return doc.element.Value()
}

func (doc *HTMLDocument) GetAttributes() core.Value {
	doc.Lock()
	defer doc.Unlock()

	return doc.element.GetAttributes()
}

func (doc *HTMLDocument) GetAttribute(name values.String) core.Value {
	doc.Lock()
	defer doc.Unlock()

	return doc.element.GetAttribute(name)
}

func (doc *HTMLDocument) GetChildNodes() core.Value {
	doc.Lock()
	defer doc.Unlock()

	return doc.element.GetChildNodes()
}

func (doc *HTMLDocument) GetChildNode(idx values.Int) core.Value {
	doc.Lock()
	defer doc.Unlock()

	return doc.element.GetChildNode(idx)
}

func (doc *HTMLDocument) QuerySelector(selector values.String) core.Value {
	doc.Lock()
	defer doc.Unlock()

	return doc.element.QuerySelector(selector)
}

func (doc *HTMLDocument) QuerySelectorAll(selector values.String) core.Value {
	doc.Lock()
	defer doc.Unlock()

	return doc.element.QuerySelectorAll(selector)
}

func (doc *HTMLDocument) URL() core.Value {
	return doc.url
}

func (doc *HTMLDocument) InnerHTMLBySelector(selector values.String) (values.String, error) {
	res, err := eval.Eval(
		doc.client,
		fmt.Sprintf(`
			var el = document.querySelector(%s);

			if (el == null) {
				return "";
			}

			return el.innerHTML;
		`, eval.ParamString(selector.String())),
		true,
		false,
	)

	if err != nil {
		return values.EmptyString, err
	}

	if res.Type() == core.StringType {
		return res.(values.String), nil
	}

	return values.EmptyString, nil
}

func (doc *HTMLDocument) InnerHTMLBySelectorAll(selector values.String) (*values.Array, error) {
	res, err := eval.Eval(
		doc.client,
		fmt.Sprintf(`
			var result = [];
			var elements = document.querySelectorAll(%s);

			if (elements == null) {
				return result;
			}

			elements.forEach((i) => {
				result.push(i.innerHTML);
			});

			return result;
		`, eval.ParamString(selector.String())),
		true,
		false,
	)

	if err != nil {
		return values.NewArray(0), err
	}

	if res.Type() == core.ArrayType {
		return res.(*values.Array), nil
	}

	return values.NewArray(0), nil
}

func (doc *HTMLDocument) InnerTextBySelector(selector values.String) (values.String, error) {
	res, err := eval.Eval(
		doc.client,
		fmt.Sprintf(`
			var el = document.querySelector(%s);

			if (el == null) {
				return "";
			}

			return el.innerText;
		`, eval.ParamString(selector.String())),
		true,
		false,
	)

	if err != nil {
		return values.EmptyString, err
	}

	if res.Type() == core.StringType {
		return res.(values.String), nil
	}

	return values.EmptyString, nil
}

func (doc *HTMLDocument) InnerTextBySelectorAll(selector values.String) (*values.Array, error) {
	res, err := eval.Eval(
		doc.client,
		fmt.Sprintf(`
			var result = [];
			var elements = document.querySelectorAll(%s);

			if (elements == null) {
				return result;
			}

			elements.forEach((i) => {
				result.push(i.innerText);
			});

			return result;
		`, eval.ParamString(selector.String())),
		true,
		false,
	)

	if err != nil {
		return values.NewArray(0), err
	}

	if res.Type() == core.ArrayType {
		return res.(*values.Array), nil
	}

	return values.NewArray(0), nil
}

func (doc *HTMLDocument) ClickBySelector(selector values.String) (values.Boolean, error) {
	res, err := eval.Eval(
		doc.client,
		fmt.Sprintf(`
			var el = document.querySelector(%s);

			if (el == null) {
				return false;
			}

			var evt = new window.MouseEvent('click', { bubbles: true });
			el.dispatchEvent(evt);

			return true;
		`, eval.ParamString(selector.String())),
		true,
		false,
	)

	if err != nil {
		return values.False, err
	}

	if res.Type() == core.BooleanType {
		return res.(values.Boolean), nil
	}

	return values.False, nil
}

func (doc *HTMLDocument) ClickBySelectorAll(selector values.String) (values.Boolean, error) {
	res, err := eval.Eval(
		doc.client,
		fmt.Sprintf(`
			var elements = document.querySelectorAll(%s);

			if (elements == null) {
				return false;
			}

			elements.forEach((el) => {
				var evt = new window.MouseEvent('click', { bubbles: true });
				el.dispatchEvent(evt);	
			});

			return true;
		`, eval.ParamString(selector.String())),
		true,
		false,
	)

	if err != nil {
		return values.False, err
	}

	if res.Type() == core.BooleanType {
		return res.(values.Boolean), nil
	}

	return values.False, nil
}

func (doc *HTMLDocument) InputBySelector(selector values.String, value core.Value) (values.Boolean, error) {
	res, err := eval.Eval(
		doc.client,
		fmt.Sprintf(
			`
			var el = document.querySelector(%s);

			if (el == null) {
				return false;
			}

			var evt = new window.Event('input', { bubbles: true });

			el.value = %s
			el.dispatchEvent(evt);

			return true;
		`,
			eval.ParamString(selector.String()),
			eval.ParamString(value.String()),
		),
		true,
		false,
	)

	if err != nil {
		return values.False, err
	}

	if res.Type() == core.BooleanType {
		return res.(values.Boolean), nil
	}

	return values.False, nil
}

func (doc *HTMLDocument) WaitForSelector(selector values.String, timeout values.Int) error {
	task := events.NewWaitTask(
		doc.client,
		fmt.Sprintf(`
			el = document.querySelector(%s);

			if (el != null) {
				return true;
			}

			return null;
		`, eval.ParamString(selector.String())),
		time.Millisecond*time.Duration(timeout),
		events.DefaultPolling,
	)

	_, err := task.Run()

	return err
}

func (doc *HTMLDocument) WaitForNavigation(timeout values.Int) error {
	timer := time.NewTimer(time.Millisecond * time.Duration(timeout))
	onEvent := make(chan bool)
	listener := func(_ interface{}) {
		onEvent <- true
	}

	defer doc.events.RemoveEventListener("load", listener)
	defer close(onEvent)

	doc.events.AddEventListener("load", listener)

	for {
		select {
		case <-onEvent:
			timer.Stop()

			return nil
		case <-timer.C:
			return core.ErrTimeout
		}
	}
}

<<<<<<< HEAD
func (doc *HTMLDocument) Navigate(url values.String) error {
=======
func (doc *HtmlDocument) Navigate(url values.String) error {
	if url == "" {
		url = BlankPageUrl
	}

>>>>>>> 51d794d6
	ctx := context.Background()
	repl, err := doc.client.Page.Navigate(ctx, page.NewNavigateArgs(url.String()))

	if err != nil {
		return err
	}

	if repl.ErrorText != nil {
		return errors.New(*repl.ErrorText)
	}

	return doc.WaitForNavigation(5000)
}<|MERGE_RESOLUTION|>--- conflicted
+++ resolved
@@ -21,13 +21,10 @@
 	"time"
 )
 
-<<<<<<< HEAD
+
+const BlankPageUrl = "about:blank"
+
 type HTMLDocument struct {
-=======
-const BlankPageUrl = "about:blank"
-
-type HtmlDocument struct {
->>>>>>> 51d794d6
 	sync.Mutex
 	logger  *zerolog.Logger
 	conn    *rpcc.Conn
@@ -209,11 +206,7 @@
 	return doc.element
 }
 
-<<<<<<< HEAD
-func (doc *HTMLDocument) Hash() int {
-=======
-func (doc *HtmlDocument) Hash() uint64 {
->>>>>>> 51d794d6
+func (doc *HTMLDocument) Hash() uint64 {
 	doc.Lock()
 	defer doc.Unlock()
 
@@ -646,15 +639,11 @@
 	}
 }
 
-<<<<<<< HEAD
 func (doc *HTMLDocument) Navigate(url values.String) error {
-=======
-func (doc *HtmlDocument) Navigate(url values.String) error {
 	if url == "" {
 		url = BlankPageUrl
 	}
 
->>>>>>> 51d794d6
 	ctx := context.Background()
 	repl, err := doc.client.Page.Navigate(ctx, page.NewNavigateArgs(url.String()))
 
