--- conflicted
+++ resolved
@@ -728,7 +728,6 @@
 		return errors.New(*repl.ErrorText)
 	}
 
-<<<<<<< HEAD
 	return doc.WaitForNavigation(timeout)
 }
 
@@ -777,8 +776,6 @@
 		Timestamp().
 		Err(err).
 		Msg("unexpected error")
-=======
-	return doc.WaitForNavigation(5000)
 }
 
 type ScreenshotFormat string
@@ -842,5 +839,4 @@
 	}
 
 	return values.NewBinary(reply.Data), nil
->>>>>>> e8adf426
 }