--- conflicted
+++ resolved
@@ -1,8 +1,4 @@
-<<<<<<< HEAD
-// Code generated from antlr/FqlParser.g4 by ANTLR 4.10.1. DO NOT EDIT.
-=======
-// Code generated from java-escape by ANTLR 4.11.1. DO NOT EDIT.
->>>>>>> 7f6c45fd
+// Code generated from antlr/FqlParser.g4 by ANTLR 4.12.0. DO NOT EDIT.
 
 package fql // FqlParser
 import "github.com/antlr/antlr4/runtime/Go/antlr/v4"
