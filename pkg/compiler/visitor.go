package compiler

import (
	"fmt"
	"github.com/MontFerret/ferret/pkg/parser/fql"
	"github.com/MontFerret/ferret/pkg/runtime"
	"github.com/MontFerret/ferret/pkg/runtime/collections"
	"github.com/MontFerret/ferret/pkg/runtime/core"
	"github.com/MontFerret/ferret/pkg/runtime/expressions"
	"github.com/MontFerret/ferret/pkg/runtime/expressions/clauses"
	"github.com/MontFerret/ferret/pkg/runtime/expressions/literals"
	"github.com/MontFerret/ferret/pkg/runtime/expressions/operators"
	"github.com/antlr/antlr4/runtime/Go/antlr"
	"github.com/pkg/errors"
	"regexp"
	"strconv"
	"strings"
)

type (
	forOption func(f *expressions.ForExpression) error

	visitor struct {
		*fql.BaseFqlParserVisitor
		src   string
		funcs *core.Functions
	}
)

func newVisitor(src string, funcs *core.Functions) *visitor {
	return &visitor{
		&fql.BaseFqlParserVisitor{},
		src,
		funcs,
	}
}

func (v *visitor) VisitProgram(ctx *fql.ProgramContext) interface{} {
	return newResultFrom(func() (interface{}, error) {
		err := v.doVisitHeads(ctx.AllHead())
		if err != nil {
			return nil, err
		}

		gs := newGlobalScope()
		rs := newRootScope(gs)
		block, err := v.doVisitBody(ctx.Body().(*fql.BodyContext), rs)

		if err != nil {
			return nil, err
		}

		return runtime.NewProgram(v.src, block, gs.params)
	})
}

func (v *visitor) doVisitHeads(heads []fql.IHeadContext) error {
	namespaces := map[string]struct{}{}

	for _, head := range heads {
		err := v.doVisitHead(head.(*fql.HeadContext), namespaces)
		if err != nil {
			return err
		}
	}

	return nil
}

func (v *visitor) doVisitHead(head *fql.HeadContext, namespaces map[string]struct{}) error {
	useexpr := head.UseExpression().(*fql.UseExpressionContext)

	// TODO: Think about improving collision analysis to display more detailed errors.
	// For example, "namespaces X and Y both contain function F"
	if iuse := useexpr.Use(); iuse != nil {
		ns := iuse.(*fql.UseContext).
			NamespaceIdentifier().
			GetText()

		if _, exists := namespaces[ns]; exists {
			return errors.Errorf(`namespace "%s" already used`, ns)
		}

		namespaces[ns] = struct{}{}

		err := copyFromNamespace(v.funcs, ns)
		if err != nil {
			return errors.Wrapf(err, `copy from namespace "%s"`, ns)
		}
	}

	return nil
}

func copyFromNamespace(fns *core.Functions, namespace string) error {
	// In the name of the function "A::B::C", the namespace is "A::B",
	// not "A::B::".
	//
	// So add "::" at the end.
	namespace += "::"

	// core.Functions cast every function name to upper case. Thus
	// namespace also should be in upper case.
	namespace = strings.ToUpper(namespace)

	for _, name := range fns.Names() {
		if !strings.HasPrefix(name, namespace) {
			continue
		}

		noprefix := strings.Replace(name, namespace, "", 1)

		if _, exists := fns.Get(noprefix); exists {
			return errors.Errorf(
				`collision occurred: "%s" already registered`,
				noprefix,
			)
		}

		fn, _ := fns.Get(name)
		fns.Set(noprefix, fn)
	}

	return nil
}

func (v *visitor) doVisitBody(ctx *fql.BodyContext, scope *scope) (core.Expression, error) {
	statements := ctx.AllBodyStatement()
	body := expressions.NewBodyExpression(len(statements) + 1)

	for _, stmt := range statements {
		e, err := v.doVisitBodyStatement(stmt.(*fql.BodyStatementContext), scope)

		if err != nil {
			return nil, err
		}

		body.Add(e)
	}

	exp := ctx.BodyExpression()

	if exp != nil {
		e, err := v.doVisitBodyExpression(exp.(*fql.BodyExpressionContext), scope)

		if err != nil {
			return nil, err
		}

		if e != nil {
			body.Add(e)
		}
	}

	return body, nil
}

func (v *visitor) doVisitBodyStatement(ctx *fql.BodyStatementContext, scope *scope) (core.Expression, error) {
	if variable := ctx.VariableDeclaration(); variable != nil {
		return v.doVisitVariableDeclaration(variable.(*fql.VariableDeclarationContext), scope)
	}

	if funcCall := ctx.FunctionCallExpression(); funcCall != nil {
		return v.doVisitFunctionCallExpression(funcCall.(*fql.FunctionCallExpressionContext), scope)
	}

	if waitfor := ctx.WaitForStatement(); waitfor != nil {
		return v.doVisitWaitForStatementContext(waitfor.(*fql.WaitForStatementContext), scope)
	}

	return nil, core.Error(ErrInvalidToken, ctx.GetText())
}

func (v *visitor) doVisitBodyExpression(ctx *fql.BodyExpressionContext, scope *scope) (core.Expression, error) {
	forIn := ctx.ForExpression()

	if forIn != nil {
		return v.doVisitForExpression(forIn.(*fql.ForExpressionContext), scope)
	}

	ret := ctx.ReturnExpression()

	if ret != nil {
		return v.doVisitReturnExpression(ret.(*fql.ReturnExpressionContext), scope)
	}

	return nil, nil
}

func (v *visitor) doVisitReturnExpression(ctx *fql.ReturnExpressionContext, scope *scope) (core.Expression, error) {
	var exp core.Expression
	expCtx := ctx.Expression()

	if expCtx != nil {
		out, err := v.doVisitExpression(expCtx.(*fql.ExpressionContext), scope)

		if err != nil {
			return nil, err
		}

		exp = out

		return expressions.NewReturnExpression(v.getSourceMap(ctx), exp)
	}

	forIn := ctx.ForExpression()

	if forIn != nil {
		out, err := v.doVisitForExpression(ctx.ForExpression().(*fql.ForExpressionContext), scope.Fork())

		if err != nil {
			return nil, err
		}

		exp = out

		return expressions.NewReturnExpression(v.getSourceMap(ctx), exp)
	}

	forInTernary := ctx.ForTernaryExpression()

	if forInTernary != nil {
		out, err := v.doVisitForTernaryExpression(forInTernary.(*fql.ForTernaryExpressionContext), scope)

		if err != nil {
			return nil, err
		}

		return expressions.NewReturnExpression(v.getSourceMap(ctx), out)
	}

	return nil, ErrNotImplemented
}

func (v *visitor) doVisitForExpression(ctx *fql.ForExpressionContext, scope *scope) (core.Expression, error) {
	var err error
	var valVarName string
	var keyVarName string
	var ds collections.Iterable

	valVar := ctx.ForExpressionValueVariable()
	valVarName = valVar.GetText()

	keyVar := ctx.ForExpressionKeyVariable()

	if keyVar != nil {
		keyVarName = keyVar.GetText()
	}

	isWhileLoop := ctx.In() == nil

	if !isWhileLoop {
		srcCtx := ctx.ForExpressionSource().(*fql.ForExpressionSourceContext)
		srcExp, err := v.doVisitForExpressionSource(srcCtx, scope)

		if err != nil {
			return nil, err
		}

		ds, err = expressions.NewForInIterableExpression(
			v.getSourceMap(srcCtx),
			valVarName,
			keyVarName,
			srcExp,
		)

		if err != nil {
			return nil, err
		}
	} else {
		whileExpCtx := ctx.Expression().(*fql.ExpressionContext)
		conditionExp, err := v.doVisitExpression(whileExpCtx, scope)

		if err != nil {
			return nil, err
		}

		var mode collections.WhileMode

		if ctx.Do() != nil {
			mode = collections.WhileModePre
		}

		ds, err = expressions.NewForWhileIterableExpression(
			v.getSourceMap(whileExpCtx),
			mode,
			valVarName,
			conditionExp,
		)

		if err != nil {
			return nil, err
		}
	}

	forInScope := scope.Fork()
	if err := forInScope.SetVariable(valVarName); err != nil {
		return nil, err
	}

	if keyVarName != "" {
		if err := forInScope.SetVariable(keyVarName); err != nil {
			return nil, err
		}
	}

	parsedClauses := make([]forOption, 0, 10)

	// Clauses.
	// We put clauses parsing before parsing the query body because COLLECT clause overrides scope variables
	for _, e := range ctx.AllForExpressionBody() {
		e := e.(*fql.ForExpressionBodyContext)
		clauseCtx := e.ForExpressionClause()
		statementCtx := e.ForExpressionStatement()

		if clauseCtx != nil {
			setter, err := v.doVisitForExpressionClause(
				clauseCtx.(*fql.ForExpressionClauseContext),
				forInScope,
				valVarName,
				keyVarName,
			)

			if err != nil {
				return nil, err
			}

			parsedClauses = append(parsedClauses, setter)
		} else if statementCtx != nil {
			exp, err := v.doVisitForExpressionStatement(
				statementCtx.(*fql.ForExpressionStatementContext),
				forInScope,
			)

			if err != nil {
				return nil, err
			}

			parsedClauses = append(parsedClauses, exp)
		}
	}

	var spread bool
	var distinct bool
	var predicate core.Expression
	forRetCtx := ctx.ForExpressionReturn().(*fql.ForExpressionReturnContext)
	returnCtx := forRetCtx.ReturnExpression()

	if returnCtx != nil {
		returnCtx := returnCtx.(*fql.ReturnExpressionContext)
		returnExp, err := v.doVisitReturnExpression(returnCtx, forInScope)

		if err != nil {
			return nil, err
		}

		distinctCtx := returnCtx.Distinct()

		if distinctCtx != nil {
			distinct = true
		}

		predicate = returnExp
	} else {
		forInCtx := forRetCtx.ForExpression().(*fql.ForExpressionContext)
		forInExp, err := v.doVisitForExpression(forInCtx, forInScope)

		if err != nil {
			return nil, err
		}

		spread = true

		predicate = forInExp
	}

	forExp, err := expressions.NewForExpression(
		v.getSourceMap(ctx),
		ds,
		predicate,
		distinct,
		spread,
	)

	if err != nil {
		return nil, err
	}

	// add all available clauses
	for _, clause := range parsedClauses {
		if err := clause(forExp); err != nil {
			return nil, err
		}
	}

	return forExp, nil
}

func (v *visitor) doVisitLimitClause(ctx *fql.LimitClauseContext, scope *scope) (core.Expression, core.Expression, error) {
	var err error
	var count core.Expression
	var offset core.Expression

	clauseValues := ctx.AllLimitClauseValue()

	if len(clauseValues) > 1 {
		offset, err = v.doVisitLimitClauseValue(clauseValues[0].(*fql.LimitClauseValueContext), scope)

		if err != nil {
			return nil, nil, err
		}

		count, err = v.doVisitLimitClauseValue(clauseValues[1].(*fql.LimitClauseValueContext), scope)

		if err != nil {
			return nil, nil, err
		}
	} else {
		count, err = v.doVisitLimitClauseValue(clauseValues[0].(*fql.LimitClauseValueContext), scope)

		if err != nil {
			return nil, nil, err
		}

		offset = literals.NewIntLiteral(0)
	}

	return count, offset, nil
}

func (v *visitor) doVisitLimitClauseValue(ctx *fql.LimitClauseValueContext, scope *scope) (core.Expression, error) {
	literalCtx := ctx.IntegerLiteral()

	if literalCtx != nil {
		i, err := strconv.Atoi(literalCtx.GetText())

		if err != nil {
			return nil, err
		}

		return literals.NewIntLiteral(i), nil
	}

	paramCtx := ctx.Param()

	return v.doVisitParamContext(paramCtx.(*fql.ParamContext), scope)
}

func (v *visitor) doVisitFilterClause(ctx *fql.FilterClauseContext, scope *scope) (core.Expression, error) {
	return v.doVisitExpression(ctx.Expression().(*fql.ExpressionContext), scope)
}

func (v *visitor) doVisitSortClause(ctx *fql.SortClauseContext, scope *scope) ([]*clauses.SorterExpression, error) {
	sortExpCtxs := ctx.AllSortClauseExpression()

	res := make([]*clauses.SorterExpression, len(sortExpCtxs))

	for idx, sortExpCtx := range sortExpCtxs {
		sortExpCtx := sortExpCtx.(*fql.SortClauseExpressionContext)
		exp, err := v.doVisitExpression(sortExpCtx.Expression().(*fql.ExpressionContext), scope)

		if err != nil {
			return nil, err
		}

		direction := collections.SortDirectionAsc
		dir := sortExpCtx.SortDirection()

		if dir != nil {
			direction = collections.SortDirectionFromString(dir.GetText())
		}

		sorterExp, err := clauses.NewSorterExpression(
			exp,
			direction,
		)

		if err != nil {
			return nil, err
		}

		res[idx] = sorterExp
	}

	return res, nil
}

func (v *visitor) doVisitCollectClause(ctx *fql.CollectClauseContext, scope *scope, valVarName string) (*clauses.Collect, error) {
	var err error
	var selectors []*clauses.CollectSelector
	var projection *clauses.CollectProjection
	var count *clauses.CollectCount
	var aggregate *clauses.CollectAggregate
	variables := make([]string, 0, 10)

	groupingCtx := ctx.CollectGrouping()

	if groupingCtx != nil {
		groupingCtx := groupingCtx.(*fql.CollectGroupingContext)
		collectSelectors := groupingCtx.AllCollectSelector()

		// group selectors
		if len(collectSelectors) > 0 {
			selectors = make([]*clauses.CollectSelector, 0, len(collectSelectors))

			for _, cs := range collectSelectors {
				selector, err := v.doVisitCollectSelector(cs.(*fql.CollectSelectorContext), scope)

				if err != nil {
					return nil, err
				}

				selectors = append(selectors, selector)
				variables = append(variables, selector.Variable())
			}
		}

		projectionCtx := ctx.CollectGroupVariable()

		if projectionCtx != nil {
			projectionCtx := projectionCtx.(*fql.CollectGroupVariableContext)
			projectionSelectorCtx := projectionCtx.CollectSelector()
			var projectionSelector *clauses.CollectSelector

			// if projection expression is defined like WITH group = { foo: i.bar }
			if projectionSelectorCtx != nil {
				selector, err := v.doVisitCollectSelector(projectionSelectorCtx.(*fql.CollectSelectorContext), scope)

				if err != nil {
					return nil, err
				}

				projectionSelector = selector
			} else {
				// otherwise, use default expression WITH group = { i }
				projectionIdentifier := projectionCtx.Identifier(0)

				if projectionIdentifier != nil {
					varExp, err := expressions.NewVariableExpression(v.getSourceMap(projectionCtx), valVarName)

					if err != nil {
						return nil, err
					}

					strLitExp := literals.NewStringLiteral(valVarName)

					propExp, err := literals.NewObjectPropertyAssignment(
						strLitExp,
						varExp,
					)

					if err != nil {
						return nil, err
					}

					projectionSelectorExp := literals.NewObjectLiteralWith(propExp)

					selector, err := clauses.NewCollectSelector(projectionIdentifier.GetText(), projectionSelectorExp)

					if err != nil {
						return nil, err
					}

					projectionSelector = selector
				}
			}

			if projectionSelector != nil {
				variables = append(variables, projectionSelector.Variable())
				projection, err = clauses.NewCollectProjection(projectionSelector)

				if err != nil {
					return nil, err
				}
			}
		}
	}

	countCtx := ctx.CollectCounter()

	if countCtx != nil {
		countCtx := countCtx.(*fql.CollectCounterContext)
		variable := countCtx.Identifier().GetText()
		variables = append(variables, variable)

		count, err = clauses.NewCollectCount(variable)

		if err != nil {
			return nil, err
		}
	}

	aggrCtx := ctx.CollectAggregator()

	if aggrCtx != nil {
		aggrCtx := aggrCtx.(*fql.CollectAggregatorContext)

		selectorCtxs := aggrCtx.AllCollectAggregateSelector()
		selectors := make([]*clauses.CollectAggregateSelector, 0, len(selectorCtxs))

		for _, sc := range selectorCtxs {
			selector, err := v.doVisitCollectAggregateSelector(sc.(*fql.CollectAggregateSelectorContext), scope)

			if err != nil {
				return nil, err
			}

			selectors = append(selectors, selector)
			variables = append(variables, selector.Variable())
		}

		aggregate, err = clauses.NewCollectAggregate(selectors)

		if err != nil {
			return nil, err
		}
	}

	// clear all variables defined before
	scope.ClearVariables()

	for _, variable := range variables {
		if err := scope.SetVariable(variable); err != nil {
			return nil, err
		}
	}

	return clauses.NewCollect(selectors, projection, count, aggregate)
}

func (v *visitor) doVisitCollectSelector(ctx *fql.CollectSelectorContext, scope *scope) (*clauses.CollectSelector, error) {
	variable := ctx.Identifier().GetText()
	exp, err := v.doVisitExpression(ctx.Expression().(*fql.ExpressionContext), scope)

	if err != nil {
		return nil, err
	}

	return clauses.NewCollectSelector(variable, exp)
}

func (v *visitor) doVisitCollectAggregateSelector(ctx *fql.CollectAggregateSelectorContext, scope *scope) (*clauses.CollectAggregateSelector, error) {
	variable := ctx.Identifier().GetText()
	fnCtx := ctx.FunctionCallExpression()

	if fnCtx != nil {
		exp, err := v.doVisitFunctionCallExpression(fnCtx.(*fql.FunctionCallExpressionContext), scope)

		if err != nil {
			return nil, err
		}

		fnExp, ok := exp.(*expressions.FunctionCallExpression)

		if !ok {
			return nil, core.Error(core.ErrInvalidType, "expected function expression")
		}

		return clauses.NewCollectAggregateSelector(variable, fnExp.Arguments(), fnExp.Function())
	}

	return nil, core.Error(core.ErrNotFound, "function expression")
}

func (v *visitor) doVisitForExpressionSource(ctx *fql.ForExpressionSourceContext, scope *scope) (core.Expression, error) {
	arr := ctx.ArrayLiteral()

	if arr != nil {
		return v.doVisitArrayLiteral(arr.(*fql.ArrayLiteralContext), scope)
	}

	obj := ctx.ObjectLiteral()

	if obj != nil {
		return v.doVisitObjectLiteral(obj.(*fql.ObjectLiteralContext), scope)
	}

	variable := ctx.Variable()

	if variable != nil {
		return v.doVisitVariable(variable.(*fql.VariableContext), scope)
	}

	funcCall := ctx.FunctionCallExpression()

	if funcCall != nil {
		return v.doVisitFunctionCallExpression(funcCall.(*fql.FunctionCallExpressionContext), scope)
	}

	memberExp := ctx.MemberExpression()

	if memberExp != nil {
		return v.doVisitMemberExpression(memberExp.(*fql.MemberExpressionContext), scope)
	}

	rangeOp := ctx.RangeOperator()

	if rangeOp != nil {
		return v.doVisitRangeOperator(rangeOp.(*fql.RangeOperatorContext), scope)
	}

	param := ctx.Param()

	if param != nil {
		return v.doVisitParamContext(param.(*fql.ParamContext), scope)
	}

	return nil, core.Error(ErrInvalidDataSource, ctx.GetText())
}

func (v *visitor) doVisitForExpressionClause(ctx *fql.ForExpressionClauseContext, scope *scope, valVarName, _ string) (func(f *expressions.ForExpression) error, error) {
	limitCtx := ctx.LimitClause()

	if limitCtx != nil {
		limit, offset, err := v.doVisitLimitClause(limitCtx.(*fql.LimitClauseContext), scope)

		if err != nil {
			return nil, err
		}

		return func(f *expressions.ForExpression) error {
			return f.AddLimit(v.getSourceMap(limitCtx), limit, offset)
		}, nil
	}

	filterCtx := ctx.FilterClause()

	if filterCtx != nil {
		filterExp, err := v.doVisitFilterClause(filterCtx.(*fql.FilterClauseContext), scope)

		if err != nil {
			return nil, err
		}

		return func(f *expressions.ForExpression) error {
			return f.AddFilter(v.getSourceMap(filterCtx), filterExp)
		}, nil
	}

	sortCtx := ctx.SortClause()

	if sortCtx != nil {
		sortCtx := sortCtx.(*fql.SortClauseContext)
		sortExps, err := v.doVisitSortClause(sortCtx, scope)

		if err != nil {
			return nil, err
		}

		return func(f *expressions.ForExpression) error {
			return f.AddSort(v.getSourceMap(sortCtx), sortExps...)
		}, nil
	}

	collectCtx := ctx.CollectClause()

	if collectCtx != nil {
		collectCtx := collectCtx.(*fql.CollectClauseContext)
		params, err := v.doVisitCollectClause(collectCtx, scope, valVarName)

		if err != nil {
			return nil, err
		}

		return func(f *expressions.ForExpression) error {
			return f.AddCollect(v.getSourceMap(collectCtx), params)
		}, nil
	}

	return nil, v.unexpectedToken(ctx)
}

func (v *visitor) doVisitForExpressionStatement(ctx *fql.ForExpressionStatementContext, scope *scope) (func(f *expressions.ForExpression) error, error) {
	variableCtx := ctx.VariableDeclaration()

	if variableCtx != nil {
		variableExp, err := v.doVisitVariableDeclaration(
			variableCtx.(*fql.VariableDeclarationContext),
			scope,
		)

		if err != nil {
			return nil, err
		}

		return func(f *expressions.ForExpression) error {
			return f.AddStatement(variableExp)
		}, nil
	}

	fnCallCtx := ctx.FunctionCallExpression()

	if fnCallCtx != nil {
		fnCallExp, err := v.doVisitFunctionCallExpression(
			fnCallCtx.(*fql.FunctionCallExpressionContext),
			scope,
		)

		if err != nil {
			return nil, err
		}

		return func(f *expressions.ForExpression) error {
			return f.AddStatement(fnCallExp)
		}, nil
	}

	return nil, v.unexpectedToken(ctx)
}

func (v *visitor) doVisitWaitForEventStatementContext(ctx *fql.WaitForEventStatementContext, s *scope) (core.Expression, error) {
	eventName, err := v.doVisitWaitForEventNameContext(ctx.WaitForEventName().(*fql.WaitForEventNameContext), s)

	if err != nil {
		return nil, errors.Wrap(err, "invalid event name")
	}

	eventSource, err := v.doVisitWaitForEventSourceContext(ctx.WaitForEventSource().(*fql.WaitForEventSourceContext), s)

	if err != nil {
		return nil, errors.Wrap(err, "invalid event source")
	}

	var options core.Expression

	if optionsCtx := ctx.WaitForOptions(); optionsCtx != nil {
		optionsExp, err := v.doVisitWaitForOptionsValue(optionsCtx.(*fql.WaitForOptionsContext), s)

		if err != nil {
			return nil, errors.Wrap(err, "invalid options")
		}

		options = optionsExp
	}

	var timeout core.Expression

	if timeoutCtx := ctx.WaitForTimeout(); timeoutCtx != nil {
		timeoutExp, err := v.doVisitWaitForTimeoutValueContext(timeoutCtx.(*fql.WaitForTimeoutContext), s)

		if err != nil {
			return nil, errors.Wrap(err, "invalid timeout")
		}

		timeout = timeoutExp
	}

	return expressions.NewWaitForEventExpression(
		v.getSourceMap(ctx),
		eventName,
		eventSource,
		options,
		timeout,
	)
}

func (v *visitor) doVisitWaitForOptionsValue(ctx *fql.WaitForOptionsContext, s *scope) (core.Expression, error) {
	return v.doVisitObjectLiteral(ctx.ObjectLiteral().(*fql.ObjectLiteralContext), s)
}

func (v *visitor) doVisitWaitForEventNameContext(ctx *fql.WaitForEventNameContext, s *scope) (core.Expression, error) {
	if str := ctx.StringLiteral(); str != nil {
		return v.doVisitStringLiteral(str.(*fql.StringLiteralContext))
	}

	if variable := ctx.Variable(); variable != nil {
		return v.doVisitVariable(variable.(*fql.VariableContext), s)
	}

	if param := ctx.Param(); param != nil {
		return v.doVisitParamContext(param.(*fql.ParamContext), s)
	}

	if member := ctx.MemberExpression(); member != nil {
		return v.doVisitMemberExpression(member.(*fql.MemberExpressionContext), s)
	}

	if fnCall := ctx.FunctionCallExpression(); fnCall != nil {
		return v.doVisitFunctionCallExpression(fnCall.(*fql.FunctionCallExpressionContext), s)
	}

	return nil, ErrNotImplemented
}

func (v *visitor) doVisitWaitForEventSourceContext(ctx *fql.WaitForEventSourceContext, s *scope) (core.Expression, error) {
	if variable := ctx.Variable(); variable != nil {
		return v.doVisitVariable(variable.(*fql.VariableContext), s)
	}

	if member := ctx.MemberExpression(); member != nil {
		return v.doVisitMemberExpression(member.(*fql.MemberExpressionContext), s)
	}

	if fnCall := ctx.FunctionCallExpression(); fnCall != nil {
		return v.doVisitFunctionCallExpression(fnCall.(*fql.FunctionCallExpressionContext), s)
	}

	return nil, ErrNotImplemented
}

func (v *visitor) doVisitWaitForTimeoutValueContext(ctx *fql.WaitForTimeoutContext, s *scope) (core.Expression, error) {
	if integer := ctx.IntegerLiteral(); integer != nil {
		return v.doVisitIntegerLiteral(integer.(*fql.IntegerLiteralContext))
	}

	if variable := ctx.Variable(); variable != nil {
		return v.doVisitVariable(variable.(*fql.VariableContext), s)
	}

	if member := ctx.MemberExpression(); member != nil {
		return v.doVisitMemberExpression(member.(*fql.MemberExpressionContext), s)
	}

	if fnCall := ctx.FunctionCallExpression(); fnCall != nil {
		return v.doVisitFunctionCallExpression(fnCall.(*fql.FunctionCallExpressionContext), s)
	}

	return nil, ErrNotImplemented
}

func (v *visitor) doVisitWaitForStatementContext(ctx *fql.WaitForStatementContext, s *scope) (core.Expression, error) {
	if event := ctx.WaitForEventStatement(); event != nil {
		return v.doVisitWaitForEventStatementContext(event.(*fql.WaitForEventStatementContext), s)
	}

	return nil, ErrInvalidToken
}

func (v *visitor) doVisitMemberExpression(ctx *fql.MemberExpressionContext, scope *scope) (core.Expression, error) {
	member, err := v.doVisitMember(ctx.Member().(*fql.MemberContext), scope)

	if err != nil {
		return nil, err
	}

	children := ctx.MemberPath().GetChildren()
	path := make([]core.Expression, 0, len(children))

	for _, child := range children {
		_, ok := child.(antlr.TerminalNode)

		if ok {
			continue
		}

		var exp core.Expression
		var err error
		var parsed bool

		prop, ok := child.(*fql.PropertyNameContext)

		if ok {
			exp, err = v.doVisitPropertyNameContext(prop, scope)
			parsed = true
		} else {
			computedProp, ok := child.(*fql.ComputedPropertyNameContext)

			if ok {
				exp, err = v.doVisitComputedPropertyNameContext(computedProp, scope)
				parsed = true
			}
		}

		if err != nil {
			return nil, err
		}

		if !parsed {
			// TODO: add more contextual information
			return nil, ErrInvalidToken
		}

		path = append(path, exp)
	}

	exp, err := expressions.NewMemberExpression(
		v.getSourceMap(ctx),
		member,
		path,
	)

	if err != nil {
		return nil, err
	}

	return exp, nil
}

func (v *visitor) doVisitMember(ctx *fql.MemberContext, scope *scope) (core.Expression, error) {
	identifier := ctx.Identifier()

	if identifier != nil {
		varName := ctx.Identifier().GetText()

		if !scope.HasVariable(varName) {
			return nil, core.Error(ErrVariableNotFound, varName)
		}

		exp, err := expressions.NewVariableExpression(v.getSourceMap(ctx), varName)

		if err != nil {
			return nil, err
		}

		return exp, nil
	}

	fnCall := ctx.FunctionCallExpression()

	if fnCall != nil {
		exp, err := v.doVisitFunctionCallExpression(fnCall.(*fql.FunctionCallExpressionContext), scope)

		if err != nil {
			return nil, err
		}

		return exp, nil
	}

	param := ctx.Param()

	exp, err := v.doVisitParamContext(param.(*fql.ParamContext), scope)

	if err != nil {
		return nil, err
	}

	return exp, nil
}

func (v *visitor) doVisitObjectLiteral(ctx *fql.ObjectLiteralContext, scope *scope) (core.Expression, error) {
	assignments := ctx.AllPropertyAssignment()
	props := make([]*literals.ObjectPropertyAssignment, 0, len(assignments))

	for _, assignment := range assignments {
		var name core.Expression
		var value core.Expression
		var err error

		assignment := assignment.(*fql.PropertyAssignmentContext)

		prop := assignment.PropertyName()
		computedProp := assignment.ComputedPropertyName()
		shortHand := assignment.ShorthandPropertyName()

		switch {
		case prop != nil:
			name, err = v.doVisitPropertyNameContext(prop.(*fql.PropertyNameContext), scope)
		case computedProp != nil:
			name, err = v.doVisitComputedPropertyNameContext(computedProp.(*fql.ComputedPropertyNameContext), scope)
		default:
			name, err = v.doVisitShorthandPropertyNameContext(shortHand.(*fql.ShorthandPropertyNameContext), scope)
		}

		if err != nil {
			return nil, err
		}

		if shortHand == nil {
			value, err = v.visit(assignment.Expression(), scope)
		} else {
			value, err = v.doVisitVariable(shortHand.(*fql.ShorthandPropertyNameContext).Variable().(*fql.VariableContext), scope)
		}

		if err != nil {
			return nil, err
		}

		pa, err := literals.NewObjectPropertyAssignment(name, value)

		if err != nil {
			return nil, err
		}

		props = append(props, pa)
	}

	return literals.NewObjectLiteralWith(props...), nil
}

func (v *visitor) doVisitPropertyNameContext(ctx *fql.PropertyNameContext, scope *scope) (core.Expression, error) {
	var name string

	identifier := ctx.Identifier()

	if identifier != nil {
		name = identifier.GetText()
	} else {
		stringLiteral := ctx.StringLiteral()

		if stringLiteral != nil {
			runes := []rune(stringLiteral.GetText())
			name = string(runes[1 : len(runes)-1])
		} else {
			param, err := v.doVisitParamContext(ctx.Param().(*fql.ParamContext), scope)

			if err != nil {
				return nil, err
			}

			return param, nil
		}
	}

	if name == "" {
		return nil, core.Error(core.ErrNotFound, "property name")
	}

	return literals.NewStringLiteral(name), nil
}

func (v *visitor) doVisitComputedPropertyNameContext(ctx *fql.ComputedPropertyNameContext, scope *scope) (core.Expression, error) {
	return v.doVisitExpression(ctx.Expression().(*fql.ExpressionContext), scope)
}

func (v *visitor) doVisitShorthandPropertyNameContext(ctx *fql.ShorthandPropertyNameContext, scope *scope) (core.Expression, error) {
	name := ctx.Variable().GetText()

	if !scope.HasVariable(name) {
		return nil, core.Error(ErrVariableNotFound, name)
	}

	return literals.NewStringLiteral(ctx.Variable().GetText()), nil
}

func (v *visitor) doVisitArrayLiteral(ctx *fql.ArrayLiteralContext, scope *scope) (core.Expression, error) {
	listCtx := ctx.ArrayElementList()

	if listCtx == nil {
		return literals.NewArrayLiteral(0), nil
	}

	list := listCtx.(*fql.ArrayElementListContext)
	exp := list.AllExpression()
	elements := make([]core.Expression, 0, len(exp))

	for _, e := range exp {
		element, err := v.visit(e, scope)

		if err != nil {
			return nil, err
		}

		elements = append(elements, element)
	}

	return literals.NewArrayLiteralWith(elements...), nil
}

func (v *visitor) doVisitFloatLiteral(ctx *fql.FloatLiteralContext) (core.Expression, error) {
	val, err := strconv.ParseFloat(ctx.GetText(), 64)

	if err != nil {
		return nil, err
	}

	return literals.NewFloatLiteral(val), nil
}

func (v *visitor) doVisitIntegerLiteral(ctx *fql.IntegerLiteralContext) (core.Expression, error) {
	val, err := strconv.Atoi(ctx.GetText())

	if err != nil {
		return nil, err
	}

	return literals.NewIntLiteral(val), nil
}

func (v *visitor) doVisitStringLiteral(ctx *fql.StringLiteralContext) (core.Expression, error) {
	var text string

	strLiteral := ctx.StringLiteral()

	if strLiteral != nil {
		text = strLiteral.GetText()
	}

	// remove extra quotes
	return literals.NewStringLiteral(text[1 : len(text)-1]), nil
}

func (v *visitor) doVisitBooleanLiteral(ctx *fql.BooleanLiteralContext) (core.Expression, error) {
	return literals.NewBooleanLiteral(strings.EqualFold(ctx.GetText(), "TRUE")), nil
}

func (v *visitor) doVisitNoneLiteral(_ *fql.NoneLiteralContext) (core.Expression, error) {
	return literals.None, nil
}

func (v *visitor) doVisitVariable(ctx *fql.VariableContext, scope *scope) (core.Expression, error) {
	name := ctx.GetText()

	// check whether the variable is defined
	if !scope.HasVariable(name) {
		return nil, core.Error(ErrVariableNotFound, name)
	}

	return expressions.NewVariableExpression(v.getSourceMap(ctx), name)
}

func (v *visitor) doVisitVariableDeclaration(ctx *fql.VariableDeclarationContext, scope *scope) (core.Expression, error) {
	var init core.Expression
	var err error

	name := ctx.Identifier().GetText()
	err = scope.SetVariable(name)

	if err != nil {
		return nil, err
	}

	exp := ctx.Expression()

	if exp != nil {
		init, err = v.doVisitExpression(ctx.Expression().(*fql.ExpressionContext), scope)
	}

	if init == nil && err == nil {
		forIn := ctx.ForExpression()

		if forIn != nil {
			init, err = v.doVisitForExpression(forIn.(*fql.ForExpressionContext), scope)
		}
	}

	if init == nil && err == nil {
		forTer := ctx.ForTernaryExpression()

		if forTer != nil {
			init, err = v.doVisitForTernaryExpression(forTer.(*fql.ForTernaryExpressionContext), scope)
		}
	}

	if err != nil {
		return nil, err
	}

	return expressions.NewVariableDeclarationExpression(
		v.getSourceMap(ctx),
		name,
		init,
	)
}

func (v *visitor) doVisitRangeOperator(ctx *fql.RangeOperatorContext, scope *scope) (core.Expression, error) {
	exp, err := v.doVisitChildren(ctx, scope)

	if err != nil {
		return nil, err
	}

	if len(exp) < 2 {
		return nil, core.Error(ErrInvalidToken, ctx.GetText())
	}

	left := exp[0]
	right := exp[1]

	return operators.NewRangeOperator(
		v.getSourceMap(ctx),
		left,
		right,
	)
}

func (v *visitor) doVisitFunctionCallExpression(context *fql.FunctionCallExpressionContext, scope *scope) (core.Expression, error) {
	args := make([]core.Expression, 0, 5)
	argsCtx := context.Arguments()

	if argsCtx != nil {
		argsCtx := argsCtx.(*fql.ArgumentsContext)

		for _, arg := range argsCtx.AllExpression() {
			exp, err := v.doVisitExpression(arg.(*fql.ExpressionContext), scope)

			if err != nil {
				return nil, err
			}

			args = append(args, exp)
		}
	}

	var name string

	funcNS := context.Namespace()

	if funcNS != nil {
		name += funcNS.GetText()
	}

	name += context.FunctionIdentifier().GetText()

	fun, exists := v.funcs.Get(name)

	if !exists {
		return nil, core.Error(core.ErrNotFound, fmt.Sprintf("function: '%s'", name))
	}

	return expressions.NewFunctionCallExpression(
		v.getSourceMap(context),
		fun,
		args...,
	)
}

func (v *visitor) doVisitParamContext(context *fql.ParamContext, s *scope) (core.Expression, error) {
	name := context.Identifier().GetText()

	s.AddParam(name)

	return expressions.NewParameterExpression(
		v.getSourceMap(context),
		name,
	)
}

func (v *visitor) doVisitAllExpressions(contexts []fql.IExpressionContext, scope *scope) ([]core.Expression, error) {
	ret := make([]core.Expression, 0, len(contexts))

	for _, ctx := range contexts {
		exp, err := v.doVisitExpression(ctx.(*fql.ExpressionContext), scope)

		if err != nil {
			return nil, err
		}

		ret = append(ret, exp)
	}

	return ret, nil
}

func (v *visitor) doVisitMathOperator(ctx *fql.ExpressionContext, scope *scope) (core.OperatorExpression, error) {
	var operator operators.MathOperatorType
	multiCtx := ctx.MultiplicativeOperator()

	if multiCtx != nil {
		operator = operators.MathOperatorType(multiCtx.GetText())
	} else {
		additiveCtx := ctx.AdditiveOperator()

		if additiveCtx == nil {
			return nil, ErrInvalidToken
		}

		operator = operators.MathOperatorType(additiveCtx.GetText())
	}

	exps, err := v.doVisitAllExpressions(ctx.AllExpression(), scope)

	if err != nil {
		return nil, err
	}

	left := exps[0]
	right := exps[1]

	return operators.NewMathOperator(
		v.getSourceMap(ctx),
		left,
		right,
		operator,
	)
}

func (v *visitor) doVisitUnaryOperator(ctx *fql.ExpressionContext, op *fql.UnaryOperatorContext, scope *scope) (core.OperatorExpression, error) {
	exps, err := v.doVisitAllExpressions(ctx.AllExpression(), scope)

	if err != nil {
		return nil, err
	}

	exp := exps[0]

	return operators.NewUnaryOperator(
		v.getSourceMap(ctx),
		exp,
		operators.UnaryOperatorType(op.GetText()),
	)
}

func (v *visitor) doVisitLogicalOperator(ctx *fql.ExpressionContext, scope *scope) (core.OperatorExpression, error) {
	var operator string

	logicalAndOp := ctx.LogicalAndOperator()

	if logicalAndOp != nil {
		operator = logicalAndOp.GetText()
	} else {
		logicalOrOp := ctx.LogicalOrOperator()

		if logicalOrOp == nil {
			return nil, ErrInvalidToken
		}

		operator = logicalOrOp.GetText()
	}

	exps, err := v.doVisitAllExpressions(ctx.AllExpression(), scope)

	if err != nil {
		return nil, err
	}

	left := exps[0]
	right := exps[1]

	return operators.NewLogicalOperator(v.getSourceMap(ctx), left, right, operator)
}

func (v *visitor) doVisitEqualityOperator(ctx *fql.ExpressionContext, op *fql.EqualityOperatorContext, scope *scope) (core.OperatorExpression, error) {
	exps, err := v.doVisitAllExpressions(ctx.AllExpression(), scope)

	if err != nil {
		return nil, err
	}

	left := exps[0]
	right := exps[1]

	return operators.NewEqualityOperator(v.getSourceMap(op), left, right, op.GetText())
}

func (v *visitor) doVisitRegexpOperator(ctx *fql.ExpressionContext, op *fql.RegexpOperatorContext, scope *scope) (core.Expression, error) {
	rawExps := ctx.AllExpression()
	exps, err := v.doVisitAllExpressions(rawExps, scope)

	if err != nil {
		return nil, err
	}

	left := exps[0]
	right := exps[1]

	switch lit := right.(type) {
	case literals.StringLiteral:
		_, err := regexp.Compile(string(lit))

		if err != nil {
			src := v.getSourceMap(rawExps[1])

			return nil, errors.Wrap(err, src.String())
		}
	case *literals.ArrayLiteral, *literals.ObjectLiteral, literals.BooleanLiteral, literals.FloatLiteral, literals.IntLiteral:
		src := v.getSourceMap(rawExps[1])

		return nil, errors.Wrap(errors.New("expected a string literal or a function call"), src.String())
	}

	return operators.NewRegexpOperator(v.getSourceMap(op), left, right, op.GetText())
}

func (v *visitor) doVisitInOperator(ctx *fql.ExpressionContext, scope *scope) (core.OperatorExpression, error) {
	exps, err := v.doVisitAllExpressions(ctx.AllExpression(), scope)

	if err != nil {
		return nil, err
	}

	op := ctx.InOperator().(*fql.InOperatorContext)

	left := exps[0]
	right := exps[1]

	if len(exps) != 2 {
		return nil, v.unexpectedToken(ctx)
	}

	return operators.NewInOperator(
		v.getSourceMap(ctx),
		left,
		right,
		op.Not() != nil,
	)
}

func (v *visitor) doVisitLikeOperator(ctx *fql.ExpressionContext, op *fql.LikeOperatorContext, s *scope) (core.Expression, error) {
	exps, err := v.doVisitAllExpressions(ctx.AllExpression(), s)

	if err != nil {
		return nil, err
	}

	left := exps[0]
	right := exps[1]

	return operators.NewLikeOperator(v.getSourceMap(op), left, right, op.Not() != nil)
}

func (v *visitor) doVisitArrayOperator(ctx *fql.ExpressionContext, scope *scope) (core.OperatorExpression, error) {
	var comparator core.OperatorExpression
	var err error

	if op := ctx.InOperator(); op != nil {
		comparator, err = v.doVisitInOperator(ctx, scope)
	} else if op := ctx.EqualityOperator(); op != nil {
		comparator, err = v.doVisitEqualityOperator(ctx, op.(*fql.EqualityOperatorContext), scope)
	} else {
		return nil, v.unexpectedToken(ctx)
	}

	if err != nil {
		return nil, err
	}

	exps, err := v.doVisitAllExpressions(ctx.AllExpression(), scope)

	if err != nil {
		return nil, err
	}

	if len(exps) != 2 {
		return nil, v.unexpectedToken(ctx)
	}

	left := exps[0]
	right := exps[1]

	aotype, err := operators.ToIsValidArrayOperatorType(ctx.ArrayOperator().GetText())

	if err != nil {
		return nil, err
	}

	return operators.NewArrayOperator(
		v.getSourceMap(ctx),
		left,
		right,
		aotype,
		comparator,
	)
}

func (v *visitor) doVisitExpressionGroup(ctx *fql.ExpressionGroupContext, scope *scope) (core.Expression, error) {
	exp := ctx.Expression()

	if exp == nil {
		return nil, ErrInvalidToken
	}

	return v.doVisitExpression(exp.(*fql.ExpressionContext), scope)
}

func (v *visitor) doVisitExpression(ctx *fql.ExpressionContext, scope *scope) (core.Expression, error) {
<<<<<<< HEAD
	if seq := ctx.ExpressionGroup(); seq != nil {
		return v.doVisitExpressionGroup(seq.(*fql.ExpressionGroupContext), scope)
	}

	if member := ctx.MemberExpression(); member != nil {
		return v.doVisitMemberExpression(member.(*fql.MemberExpressionContext), scope)
	}

	if funCall := ctx.FunctionCallExpression(); funCall != nil {
		return v.doVisitFunctionCallExpression(funCall.(*fql.FunctionCallExpressionContext), scope)
	}

	if notOp := ctx.UnaryOperator(); notOp != nil {
		return v.doVisitUnaryOperator(ctx, scope)
	}

	if multiOp := ctx.MultiplicativeOperator(); multiOp != nil {
		return v.doVisitMathOperator(ctx, scope)
	}

	if addOp := ctx.AdditiveOperator(); addOp != nil {
		return v.doVisitMathOperator(ctx, scope)
	}

	if arrOp := ctx.ArrayOperator(); arrOp != nil {
		return v.doVisitArrayOperator(ctx, scope)
	}

	if equalityOp := ctx.EqualityOperator(); equalityOp != nil {
		return v.doVisitEqualityOperator(ctx, scope)
	}

	if inOp := ctx.InOperator(); inOp != nil {
		return v.doVisitInOperator(ctx, scope)
	}

	if logicalAndOp := ctx.LogicalAndOperator(); logicalAndOp != nil {
		return v.doVisitLogicalOperator(ctx, scope)
	}

	if logicalOrOp := ctx.LogicalOrOperator(); logicalOrOp != nil {
		return v.doVisitLogicalOperator(ctx, scope)
	}

	if regexpOp := ctx.RegexpOperator(); regexpOp != nil {
		return v.doVisitRegexpOperator(ctx, scope)
	}

	if variable := ctx.Variable(); variable != nil {
		return v.doVisitVariable(variable.(*fql.VariableContext), scope)
	}

	if str := ctx.StringLiteral(); str != nil {
		return v.doVisitStringLiteral(str.(*fql.StringLiteralContext))
	}

	if integ := ctx.IntegerLiteral(); integ != nil {
		return v.doVisitIntegerLiteral(integ.(*fql.IntegerLiteralContext))
	}

	if float := ctx.FloatLiteral(); float != nil {
		return v.doVisitFloatLiteral(float.(*fql.FloatLiteralContext))
	}

	if boolean := ctx.BooleanLiteral(); boolean != nil {
		return v.doVisitBooleanLiteral(boolean.(*fql.BooleanLiteralContext))
	}

	if arr := ctx.ArrayLiteral(); arr != nil {
		return v.doVisitArrayLiteral(arr.(*fql.ArrayLiteralContext), scope)
	}

	if obj := ctx.ObjectLiteral(); obj != nil {
		return v.doVisitObjectLiteral(obj.(*fql.ObjectLiteralContext), scope)
	}

	if none := ctx.NoneLiteral(); none != nil {
		return v.doVisitNoneLiteral(none.(*fql.NoneLiteralContext))
	}

	if questionCtx := ctx.QuestionMark(); questionCtx != nil {
=======
	if exp := ctx.ExpressionGroup(); exp != nil {
		return v.doVisitExpressionGroup(exp.(*fql.ExpressionGroupContext), scope)
	}

	if exp := ctx.MemberExpression(); exp != nil {
		return v.doVisitMemberExpression(exp.(*fql.MemberExpressionContext), scope)
	}

	if exp := ctx.FunctionCallExpression(); exp != nil {
		return v.doVisitFunctionCallExpression(exp.(*fql.FunctionCallExpressionContext), scope)
	}

	if exp := ctx.UnaryOperator(); exp != nil {
		return v.doVisitUnaryOperator(ctx, exp.(*fql.UnaryOperatorContext), scope)
	}

	if exp := ctx.MultiplicativeOperator(); exp != nil {
		return v.doVisitMathOperator(ctx, scope)
	}

	if exp := ctx.AdditiveOperator(); exp != nil {
		return v.doVisitMathOperator(ctx, scope)
	}

	if exp := ctx.ArrayOperator(); exp != nil {
		return v.doVisitArrayOperator(ctx, scope)
	}

	if exp := ctx.EqualityOperator(); exp != nil {
		return v.doVisitEqualityOperator(ctx, exp.(*fql.EqualityOperatorContext), scope)
	}

	if exp := ctx.InOperator(); exp != nil {
		return v.doVisitInOperator(ctx, scope)
	}

	if exp := ctx.LikeOperator(); exp != nil {
		return v.doVisitLikeOperator(ctx, exp.(*fql.LikeOperatorContext), scope)
	}

	if exp := ctx.LogicalAndOperator(); exp != nil {
		return v.doVisitLogicalOperator(ctx, scope)
	}

	if exp := ctx.LogicalOrOperator(); exp != nil {
		return v.doVisitLogicalOperator(ctx, scope)
	}

	if exp := ctx.RegexpOperator(); exp != nil {
		return v.doVisitRegexpOperator(ctx, exp.(*fql.RegexpOperatorContext), scope)
	}

	if exp := ctx.Variable(); exp != nil {
		return v.doVisitVariable(exp.(*fql.VariableContext), scope)
	}

	if exp := ctx.StringLiteral(); exp != nil {
		return v.doVisitStringLiteral(exp.(*fql.StringLiteralContext))
	}

	if exp := ctx.IntegerLiteral(); exp != nil {
		return v.doVisitIntegerLiteral(exp.(*fql.IntegerLiteralContext))
	}

	if exp := ctx.FloatLiteral(); exp != nil {
		return v.doVisitFloatLiteral(exp.(*fql.FloatLiteralContext))
	}

	if exp := ctx.BooleanLiteral(); exp != nil {
		return v.doVisitBooleanLiteral(exp.(*fql.BooleanLiteralContext))
	}

	if exp := ctx.ArrayLiteral(); exp != nil {
		return v.doVisitArrayLiteral(exp.(*fql.ArrayLiteralContext), scope)
	}

	if exp := ctx.ObjectLiteral(); exp != nil {
		return v.doVisitObjectLiteral(exp.(*fql.ObjectLiteralContext), scope)
	}

	if exp := ctx.NoneLiteral(); exp != nil {
		return v.doVisitNoneLiteral(exp.(*fql.NoneLiteralContext))
	}

	if exp := ctx.QuestionMark(); exp != nil {
>>>>>>> ff8c15eb
		exps, err := v.doVisitAllExpressions(ctx.AllExpression(), scope)

		if err != nil {
			return nil, err
		}

		return v.createTernaryOperator(
			v.getSourceMap(ctx),
			exps,
			scope,
		)
	}

<<<<<<< HEAD
	if rangeOp := ctx.RangeOperator(); rangeOp != nil {
		return v.doVisitRangeOperator(rangeOp.(*fql.RangeOperatorContext), scope)
=======
	if exp := ctx.RangeOperator(); exp != nil {
		return v.doVisitRangeOperator(exp.(*fql.RangeOperatorContext), scope)
>>>>>>> ff8c15eb
	}

	if param := ctx.Param(); param != nil {
		return v.doVisitParamContext(param.(*fql.ParamContext), scope)
	}

	return nil, ErrNotImplemented
}

func (v *visitor) doVisitChildren(node antlr.RuleNode, scope *scope) ([]core.Expression, error) {
	children := node.GetChildren()

	if children == nil {
		return make([]core.Expression, 0), nil
	}

	result := make([]core.Expression, 0, len(children))

	for _, child := range children {
		_, ok := child.(antlr.TerminalNode)

		if ok {
			continue
		}

		out, err := v.visit(child, scope)

		if err != nil {
			return nil, err
		}

		result = append(result, out)
	}

	return result, nil
}

func (v *visitor) visit(node antlr.Tree, scope *scope) (core.Expression, error) {
	var out core.Expression
	var err error

	switch ctx := node.(type) {
	case *fql.BodyContext:
		out, err = v.doVisitBody(ctx, scope)
	case *fql.ExpressionContext:
		out, err = v.doVisitExpression(ctx, scope)
	case *fql.ForExpressionContext:
		out, err = v.doVisitForExpression(ctx, scope)
	case *fql.ReturnExpressionContext:
		out, err = v.doVisitReturnExpression(ctx, scope)
	case *fql.WaitForStatementContext:
		out, err = v.doVisitWaitForStatementContext(ctx, scope)
	case *fql.ArrayLiteralContext:
		out, err = v.doVisitArrayLiteral(ctx, scope)
	case *fql.ObjectLiteralContext:
		out, err = v.doVisitObjectLiteral(ctx, scope)
	case *fql.StringLiteralContext:
		out, err = v.doVisitStringLiteral(ctx)
	case *fql.IntegerLiteralContext:
		out, err = v.doVisitIntegerLiteral(ctx)
	case *fql.FloatLiteralContext:
		out, err = v.doVisitFloatLiteral(ctx)
	case *fql.BooleanLiteralContext:
		out, err = v.doVisitBooleanLiteral(ctx)
	case *fql.NoneLiteralContext:
		out, err = v.doVisitNoneLiteral(ctx)
	case *fql.VariableContext:
		out, err = v.doVisitVariable(ctx, scope)
	case *fql.VariableDeclarationContext:
		out, err = v.doVisitVariableDeclaration(ctx, scope)
	case *fql.FunctionCallExpressionContext:
		out, err = v.doVisitFunctionCallExpression(ctx, scope)
	case *fql.ParamContext:
		out, err = v.doVisitParamContext(ctx, scope)
	default:
		err = v.unexpectedToken(node)
	}

	return out, err
}

func (v *visitor) doVisitForTernaryExpression(ctx *fql.ForTernaryExpressionContext, scope *scope) (*expressions.ConditionExpression, error) {
	exps, err := v.doVisitChildren(ctx, scope)

	if err != nil {
		return nil, err
	}

	return v.createTernaryOperator(
		v.getSourceMap(ctx),
		exps,
		scope,
	)
}

func (v *visitor) createTernaryOperator(src core.SourceMap, exps []core.Expression, _ *scope) (*expressions.ConditionExpression, error) {
	var test core.Expression
	var consequent core.Expression
	var alternate core.Expression

	if len(exps) == 3 {
		test = exps[0]
		consequent = exps[1]
		alternate = exps[2]
	} else {
		test = exps[0]
		alternate = exps[1]
	}

	return expressions.NewConditionExpression(
		src,
		test,
		consequent,
		alternate,
	)
}

func (v *visitor) unexpectedToken(node antlr.Tree) error {
	name := "undefined"
	ctx, ok := node.(antlr.RuleContext)

	if ok {
		name = ctx.GetText()
	}

	return errors.Errorf("unexpected token: %s", name)
}

func (v *visitor) getSourceMap(rule antlr.ParserRuleContext) core.SourceMap {
	start := rule.GetStart()

	return core.NewSourceMap(
		rule.GetText(),
		start.GetLine(),
		start.GetColumn(),
	)
}<|MERGE_RESOLUTION|>--- conflicted
+++ resolved
@@ -1544,89 +1544,6 @@
 }
 
 func (v *visitor) doVisitExpression(ctx *fql.ExpressionContext, scope *scope) (core.Expression, error) {
-<<<<<<< HEAD
-	if seq := ctx.ExpressionGroup(); seq != nil {
-		return v.doVisitExpressionGroup(seq.(*fql.ExpressionGroupContext), scope)
-	}
-
-	if member := ctx.MemberExpression(); member != nil {
-		return v.doVisitMemberExpression(member.(*fql.MemberExpressionContext), scope)
-	}
-
-	if funCall := ctx.FunctionCallExpression(); funCall != nil {
-		return v.doVisitFunctionCallExpression(funCall.(*fql.FunctionCallExpressionContext), scope)
-	}
-
-	if notOp := ctx.UnaryOperator(); notOp != nil {
-		return v.doVisitUnaryOperator(ctx, scope)
-	}
-
-	if multiOp := ctx.MultiplicativeOperator(); multiOp != nil {
-		return v.doVisitMathOperator(ctx, scope)
-	}
-
-	if addOp := ctx.AdditiveOperator(); addOp != nil {
-		return v.doVisitMathOperator(ctx, scope)
-	}
-
-	if arrOp := ctx.ArrayOperator(); arrOp != nil {
-		return v.doVisitArrayOperator(ctx, scope)
-	}
-
-	if equalityOp := ctx.EqualityOperator(); equalityOp != nil {
-		return v.doVisitEqualityOperator(ctx, scope)
-	}
-
-	if inOp := ctx.InOperator(); inOp != nil {
-		return v.doVisitInOperator(ctx, scope)
-	}
-
-	if logicalAndOp := ctx.LogicalAndOperator(); logicalAndOp != nil {
-		return v.doVisitLogicalOperator(ctx, scope)
-	}
-
-	if logicalOrOp := ctx.LogicalOrOperator(); logicalOrOp != nil {
-		return v.doVisitLogicalOperator(ctx, scope)
-	}
-
-	if regexpOp := ctx.RegexpOperator(); regexpOp != nil {
-		return v.doVisitRegexpOperator(ctx, scope)
-	}
-
-	if variable := ctx.Variable(); variable != nil {
-		return v.doVisitVariable(variable.(*fql.VariableContext), scope)
-	}
-
-	if str := ctx.StringLiteral(); str != nil {
-		return v.doVisitStringLiteral(str.(*fql.StringLiteralContext))
-	}
-
-	if integ := ctx.IntegerLiteral(); integ != nil {
-		return v.doVisitIntegerLiteral(integ.(*fql.IntegerLiteralContext))
-	}
-
-	if float := ctx.FloatLiteral(); float != nil {
-		return v.doVisitFloatLiteral(float.(*fql.FloatLiteralContext))
-	}
-
-	if boolean := ctx.BooleanLiteral(); boolean != nil {
-		return v.doVisitBooleanLiteral(boolean.(*fql.BooleanLiteralContext))
-	}
-
-	if arr := ctx.ArrayLiteral(); arr != nil {
-		return v.doVisitArrayLiteral(arr.(*fql.ArrayLiteralContext), scope)
-	}
-
-	if obj := ctx.ObjectLiteral(); obj != nil {
-		return v.doVisitObjectLiteral(obj.(*fql.ObjectLiteralContext), scope)
-	}
-
-	if none := ctx.NoneLiteral(); none != nil {
-		return v.doVisitNoneLiteral(none.(*fql.NoneLiteralContext))
-	}
-
-	if questionCtx := ctx.QuestionMark(); questionCtx != nil {
-=======
 	if exp := ctx.ExpressionGroup(); exp != nil {
 		return v.doVisitExpressionGroup(exp.(*fql.ExpressionGroupContext), scope)
 	}
@@ -1712,7 +1629,6 @@
 	}
 
 	if exp := ctx.QuestionMark(); exp != nil {
->>>>>>> ff8c15eb
 		exps, err := v.doVisitAllExpressions(ctx.AllExpression(), scope)
 
 		if err != nil {
@@ -1726,13 +1642,8 @@
 		)
 	}
 
-<<<<<<< HEAD
-	if rangeOp := ctx.RangeOperator(); rangeOp != nil {
-		return v.doVisitRangeOperator(rangeOp.(*fql.RangeOperatorContext), scope)
-=======
 	if exp := ctx.RangeOperator(); exp != nil {
 		return v.doVisitRangeOperator(exp.(*fql.RangeOperatorContext), scope)
->>>>>>> ff8c15eb
 	}
 
 	if param := ctx.Param(); param != nil {
