package compiler

import (
	"fmt"
	"regexp"
	"strconv"
	"strings"

	"github.com/antlr/antlr4/runtime/Go/antlr/v4"
	"github.com/pkg/errors"

	"github.com/MontFerret/ferret/pkg/parser/fql"
	"github.com/MontFerret/ferret/pkg/runtime"
	"github.com/MontFerret/ferret/pkg/runtime/collections"
	"github.com/MontFerret/ferret/pkg/runtime/core"
	"github.com/MontFerret/ferret/pkg/runtime/expressions"
	"github.com/MontFerret/ferret/pkg/runtime/expressions/clauses"
	"github.com/MontFerret/ferret/pkg/runtime/expressions/literals"
	"github.com/MontFerret/ferret/pkg/runtime/expressions/operators"
	"github.com/MontFerret/ferret/pkg/runtime/values"
)

type (
	forOption func(f *expressions.ForExpression) error

	visitor struct {
		*fql.BaseFqlParserVisitor
		src   string
		funcs *core.Functions
	}
)

const (
	waitPseudoVariable = "CURRENT"
)

const (
	waitScope = "waitfor"
	forScope  = "for"
)

func newVisitor(src string, funcs *core.Functions) *visitor {
	return &visitor{
		&fql.BaseFqlParserVisitor{},
		src,
		funcs,
	}
}

func (v *visitor) VisitProgram(ctx *fql.ProgramContext) interface{} {
	return newResultFrom(func() (interface{}, error) {
		err := v.visitHeads(ctx.AllHead())
		if err != nil {
			return nil, err
		}

		gs := newGlobalScope()
		rs := newRootScope(gs)
		block, err := v.visitBody(ctx.Body(), rs)

		if err != nil {
			return nil, err
		}

		return runtime.NewProgram(v.src, block, gs.params)
	})
}

func (v *visitor) visitHeads(heads []fql.IHeadContext) error {
	namespaces := map[string]struct{}{}

	for _, head := range heads {
		err := v.visitHead(head, namespaces)
		if err != nil {
			return err
		}
	}

	return nil
}

func (v *visitor) visitHead(c fql.IHeadContext, namespaces map[string]struct{}) error {
	ctx := c.(*fql.HeadContext)
	useexpr := ctx.UseExpression().(*fql.UseExpressionContext)

	// TODO: Think about improving collision analysis to display more detailed errors.
	// For example, "namespaces X and Y both contain function F"
	if iuse := useexpr.Use(); iuse != nil {
		ns := iuse.(*fql.UseContext).
			NamespaceIdentifier().
			GetText()

		if _, exists := namespaces[ns]; exists {
			return errors.Errorf(`namespace "%s" already used`, ns)
		}

		namespaces[ns] = struct{}{}

		err := copyFromNamespace(v.funcs, ns)
		if err != nil {
			return errors.Wrapf(err, `copy from namespace "%s"`, ns)
		}
	}

	return nil
}

func copyFromNamespace(fns *core.Functions, namespace string) error {
	// In the name of the function "A::B::C", the namespace is "A::B",
	// not "A::B::".
	//
	// So add "::" at the end.
	namespace += "::"

	// core.Functions cast every function name to upper case. Thus
	// namespace also should be in upper case.
	namespace = strings.ToUpper(namespace)

	for _, name := range fns.Names() {
		if !strings.HasPrefix(name, namespace) {
			continue
		}

		noprefix := strings.Replace(name, namespace, "", 1)

		if _, exists := fns.Get(noprefix); exists {
			return errors.Errorf(
				`collision occurred: "%s" already registered`,
				noprefix,
			)
		}

		fn, _ := fns.Get(name)
		fns.Set(noprefix, fn)
	}

	return nil
}

func (v *visitor) visitBody(c fql.IBodyContext, scope *scope) (core.Expression, error) {
	ctx := c.(*fql.BodyContext)
	statements := ctx.AllBodyStatement()
	body := expressions.NewBodyExpression(len(statements) + 1)

	for _, stmt := range statements {
		e, err := v.visitBodyStatement(stmt, scope)
		if err != nil {
			return nil, err
		}

		body.Add(e)
	}

	exp := ctx.BodyExpression()

	if exp != nil {
		e, err := v.visitBodyExpression(exp, scope)
		if err != nil {
			return nil, err
		}

		if e != nil {
			body.Add(e)
		}
	}

	return body, nil
}

func (v *visitor) visitBodyStatement(c fql.IBodyStatementContext, scope *scope) (core.Expression, error) {
	ctx := c.(*fql.BodyStatementContext)

	if variable := ctx.VariableDeclaration(); variable != nil {
		return v.visitVariableDeclaration(variable, scope)
	}

	if funcCall := ctx.FunctionCallExpression(); funcCall != nil {
		return v.visitFunctionCallExpression(funcCall, scope)
	}

	if waitfor := ctx.WaitForExpression(); waitfor != nil {
		return v.visitWaitForExpression(waitfor, scope)
<<<<<<< HEAD
	}

	if dispatchEvent := ctx.DispatchEventExpression(); dispatchEvent != nil {
		return v.visitDispatchEventExpression(dispatchEvent, scope)
=======
>>>>>>> 7f6c45fd
	}

	return nil, v.unexpectedToken(ctx)
}

func (v *visitor) visitBodyExpression(c fql.IBodyExpressionContext, scope *scope) (core.Expression, error) {
	ctx := c.(*fql.BodyExpressionContext)

	if exp := ctx.ForExpression(); exp != nil {
		return v.visitForExpression(exp, scope)
	}

	if exp := ctx.ReturnExpression(); exp != nil {
		return v.visitReturnExpression(exp, scope)
	}

	return nil, v.unexpectedToken(ctx)
}

func (v *visitor) visitReturnExpression(c fql.IReturnExpressionContext, scope *scope) (core.Expression, error) {
	var out core.Expression
	var err error
	ctx := c.(*fql.ReturnExpressionContext)

	if exp := ctx.Expression(); exp != nil {
		out, err = v.visitExpression(exp, scope)
	} else {
		return nil, v.unexpectedToken(ctx)
	}

	if err != nil {
		return nil, err
	}

	return expressions.NewReturnExpression(v.getSourceMap(ctx), out)
}

func (v *visitor) visitForExpression(c fql.IForExpressionContext, scope *scope) (core.Expression, error) {
	var err error
	var valVarName string
	var keyVarName string
	var ds collections.Iterable

	ctx := c.(*fql.ForExpressionContext)
	expVars := ctx.AllIdentifier()

	if len(expVars) > 0 {
		valVarName = expVars[0].GetText()
	}

	if len(expVars) > 1 {
		keyVarName = expVars[1].GetText()
	}

	isWhileLoop := ctx.In() == nil

	if !isWhileLoop {
		srcCtx := ctx.ForExpressionSource().(*fql.ForExpressionSourceContext)
		srcExp, err := v.visitForExpressionSource(srcCtx, scope)

		if err != nil {
			return nil, err
		}

		ds, err = expressions.NewForInIterableExpression(
			v.getSourceMap(srcCtx),
			valVarName,
			keyVarName,
			srcExp,
		)

		if err != nil {
			return nil, err
		}
	} else {
		whileExpCtx := ctx.Expression()
		conditionExp, err := v.visitExpression(whileExpCtx, scope)

		if err != nil {
			return nil, err
		}

		var mode collections.WhileMode

		if ctx.Do() != nil {
			mode = collections.WhileModePre
		}

		ds, err = expressions.NewForWhileIterableExpression(
			v.getSourceMap(whileExpCtx),
			mode,
			valVarName,
			conditionExp,
		)

		if err != nil {
			return nil, err
		}
	}

	forInScope := scope.Fork(forScope)
	if err := forInScope.SetVariable(valVarName); err != nil {
		return nil, err
	}

	if keyVarName != "" {
		if err := forInScope.SetVariable(keyVarName); err != nil {
			return nil, err
		}
	}

	parsedClauses := make([]forOption, 0, 10)

	// Clauses.
	// We put clauses parsing before parsing the query body because COLLECT clause overrides scope variables
	for _, e := range ctx.AllForExpressionBody() {
		e := e.(*fql.ForExpressionBodyContext)
		clauseCtx := e.ForExpressionClause()
		statementCtx := e.ForExpressionStatement()

		if clauseCtx != nil {
			setter, err := v.visitForExpressionClause(
				clauseCtx,
				forInScope,
				valVarName,
				keyVarName,
			)

			if err != nil {
				return nil, err
			}

			parsedClauses = append(parsedClauses, setter)
		} else if statementCtx != nil {
			exp, err := v.visitForExpressionStatement(
				statementCtx,
				forInScope,
			)

			if err != nil {
				return nil, err
			}

			parsedClauses = append(parsedClauses, exp)
		}
	}

	var spread bool
	var distinct bool
	var predicate core.Expression
	var passThrough bool
	forRetCtx := ctx.ForExpressionReturn().(*fql.ForExpressionReturnContext)
	returnCtx := forRetCtx.ReturnExpression()

	if returnCtx != nil {
		returnCtx := returnCtx.(*fql.ReturnExpressionContext)
		returnExp, err := v.visitReturnExpression(returnCtx, forInScope)

		if err != nil {
			return nil, err
		}

		distinctCtx := returnCtx.Distinct()

		if distinctCtx != nil {
			distinct = true
		}

		predicate = returnExp

		ret := returnExp.(*expressions.ReturnExpression)
		passThrough = literals.IsNone(ret.Predicate())
	} else {
		forInCtx := forRetCtx.ForExpression().(*fql.ForExpressionContext)
		forInExp, err := v.visitForExpression(forInCtx, forInScope)

		if err != nil {
			return nil, err
		}

		spread = true

		predicate = forInExp
	}

	forExp, err := expressions.NewForExpression(
		v.getSourceMap(ctx),
		ds,
		predicate,
		distinct,
		spread,
		passThrough,
	)

	if err != nil {
		return nil, err
	}

	// add all available clauses
	for _, clause := range parsedClauses {
		if err := clause(forExp); err != nil {
			return nil, err
		}
	}

	return forExp, nil
}

func (v *visitor) visitLimitClause(c fql.ILimitClauseContext, scope *scope) (core.Expression, core.Expression, error) {
	var err error
	var count core.Expression
	var offset core.Expression

	ctx := c.(*fql.LimitClauseContext)
	clauseValues := ctx.AllLimitClauseValue()

	if len(clauseValues) > 1 {
		offset, err = v.visitLimitClauseValue(clauseValues[0], scope)

		if err != nil {
			return nil, nil, err
		}

		count, err = v.visitLimitClauseValue(clauseValues[1], scope)

		if err != nil {
			return nil, nil, err
		}
	} else {
		count, err = v.visitLimitClauseValue(clauseValues[0], scope)

		if err != nil {
			return nil, nil, err
		}

		offset = literals.NewIntLiteral(0)
	}

	return count, offset, nil
}

func (v *visitor) visitLimitClauseValue(c fql.ILimitClauseValueContext, scope *scope) (core.Expression, error) {
	ctx := c.(*fql.LimitClauseValueContext)

	if literalCtx := ctx.IntegerLiteral(); literalCtx != nil {
		i, err := strconv.Atoi(literalCtx.GetText())
		if err != nil {
			return nil, err
		}

		return literals.NewIntLiteral(i), nil
	} else if paramCtx := ctx.Param(); paramCtx != nil {
		return v.visitParam(paramCtx, scope)
	} else if variableCtx := ctx.Variable(); variableCtx != nil {
		return v.visitVariable(variableCtx, scope)
	} else if funcCtx := ctx.FunctionCallExpression(); funcCtx != nil {
		return v.visitFunctionCallExpression(funcCtx, scope)
	} else if memCtx := ctx.MemberExpression(); memCtx != nil {
		return v.visitMemberExpression(memCtx, scope)
	}

	return nil, v.unexpectedToken(ctx)
}

func (v *visitor) visitFilterClause(c fql.IFilterClauseContext, scope *scope) (core.Expression, error) {
	return v.visitExpression(c.(*fql.FilterClauseContext).Expression(), scope)
}

func (v *visitor) visitSortClause(c fql.ISortClauseContext, scope *scope) ([]*clauses.SorterExpression, error) {
	ctx := c.(*fql.SortClauseContext)
	sortExpCtxs := ctx.AllSortClauseExpression()

	res := make([]*clauses.SorterExpression, len(sortExpCtxs))

	for idx, sortExpCtx := range sortExpCtxs {
		sortExpCtx := sortExpCtx.(*fql.SortClauseExpressionContext)
		exp, err := v.visitExpression(sortExpCtx.Expression(), scope)
		if err != nil {
			return nil, err
		}

		direction := collections.SortDirectionAsc
		dir := sortExpCtx.SortDirection()

		if dir != nil {
			direction = collections.SortDirectionFromString(dir.GetText())
		}

		sorterExp, err := clauses.NewSorterExpression(
			exp,
			direction,
		)
		if err != nil {
			return nil, err
		}

		res[idx] = sorterExp
	}

	return res, nil
}

func (v *visitor) visitCollectClause(c fql.ICollectClauseContext, scope *scope, valVarName string) (*clauses.Collect, error) {
	ctx := c.(*fql.CollectClauseContext)
	var err error
	var selectors []*clauses.CollectSelector
	var projection *clauses.CollectProjection
	var count *clauses.CollectCount
	var aggregate *clauses.CollectAggregate
	variables := make([]string, 0, 10)

	groupingCtx := ctx.CollectGrouping()

	if groupingCtx != nil {
		groupingCtx := groupingCtx.(*fql.CollectGroupingContext)
		collectSelectors := groupingCtx.AllCollectSelector()

		// group selectors
		if len(collectSelectors) > 0 {
			selectors = make([]*clauses.CollectSelector, 0, len(collectSelectors))

			for _, cs := range collectSelectors {
				selector, err := v.visitCollectSelector(cs, scope)
				if err != nil {
					return nil, err
				}

				selectors = append(selectors, selector)
				variables = append(variables, selector.Variable())
			}
		}

		projectionCtx := ctx.CollectGroupVariable()

		if projectionCtx != nil {
			projectionCtx := projectionCtx.(*fql.CollectGroupVariableContext)
			projectionSelectorCtx := projectionCtx.CollectSelector()
			var projectionSelector *clauses.CollectSelector

			// if projection expression is defined like WITH group = { foo: i.bar }
			if projectionSelectorCtx != nil {
				selector, err := v.visitCollectSelector(projectionSelectorCtx, scope)
				if err != nil {
					return nil, err
				}

				projectionSelector = selector
			} else {
				// otherwise, use default expression WITH group = { i }
				projectionIdentifier := projectionCtx.Identifier(0)

				if projectionIdentifier != nil {
					varExp, err := expressions.NewVariableExpression(v.getSourceMap(projectionCtx), valVarName)
					if err != nil {
						return nil, err
					}

					strLitExp := literals.NewStringLiteral(valVarName)

					propExp, err := literals.NewObjectPropertyAssignment(
						strLitExp,
						varExp,
					)

					if err != nil {
						return nil, err
					}

					projectionSelectorExp := literals.NewObjectLiteralWith(propExp)

					selector, err := clauses.NewCollectSelector(projectionIdentifier.GetText(), projectionSelectorExp)
					if err != nil {
						return nil, err
					}

					projectionSelector = selector
				}
			}

			if projectionSelector != nil {
				variables = append(variables, projectionSelector.Variable())
				projection, err = clauses.NewCollectProjection(projectionSelector)

				if err != nil {
					return nil, err
				}
			}
		}
	}

	countCtx := ctx.CollectCounter()

	if countCtx != nil {
		countCtx := countCtx.(*fql.CollectCounterContext)
		variable := countCtx.Identifier().GetText()
		variables = append(variables, variable)

		count, err = clauses.NewCollectCount(variable)

		if err != nil {
			return nil, err
		}
	}

	aggrCtx := ctx.CollectAggregator()

	if aggrCtx != nil {
		aggrCtx := aggrCtx.(*fql.CollectAggregatorContext)

		selectorCtxs := aggrCtx.AllCollectAggregateSelector()
		selectors := make([]*clauses.CollectAggregateSelector, 0, len(selectorCtxs))

		for _, sc := range selectorCtxs {
			selector, err := v.visitCollectAggregateSelector(sc, scope)
			if err != nil {
				return nil, err
			}

			selectors = append(selectors, selector)
			variables = append(variables, selector.Variable())
		}

		aggregate, err = clauses.NewCollectAggregate(selectors)

		if err != nil {
			return nil, err
		}
	}

	// clear all variables defined before
	scope.ClearVariables()

	for _, variable := range variables {
		if err := scope.SetVariable(variable); err != nil {
			return nil, err
		}
	}

	return clauses.NewCollect(selectors, projection, count, aggregate)
}

func (v *visitor) visitCollectSelector(c fql.ICollectSelectorContext, scope *scope) (*clauses.CollectSelector, error) {
	ctx := c.(*fql.CollectSelectorContext)
	variable := ctx.Identifier().GetText()
	exp, err := v.visitExpression(ctx.Expression(), scope)

	if err != nil {
		return nil, err
	}

	return clauses.NewCollectSelector(variable, exp)
}

func (v *visitor) visitCollectAggregateSelector(c fql.ICollectAggregateSelectorContext, scope *scope) (*clauses.CollectAggregateSelector, error) {
	ctx := c.(*fql.CollectAggregateSelectorContext)
	variable := ctx.Identifier().GetText()
	fnCtx := ctx.FunctionCallExpression()

	if fnCtx != nil {
		exp, err := v.visitFunctionCallExpression(fnCtx, scope)

		if err != nil {
			return nil, err
		}

		fnExp, ok := exp.(*expressions.FunctionCallExpression)

		if !ok {
			return nil, core.Error(core.ErrInvalidType, "expected function expression")
		}

		return clauses.NewCollectAggregateSelector(variable, fnExp.Arguments(), fnExp.Function())
	}

	return nil, core.Error(core.ErrNotFound, "function expression")
}

func (v *visitor) visitForExpressionSource(c fql.IForExpressionSourceContext, scope *scope) (core.Expression, error) {
	ctx := c.(*fql.ForExpressionSourceContext)

	arr := ctx.ArrayLiteral()

	if arr != nil {
		return v.visitArrayLiteral(arr, scope)
	}

	obj := ctx.ObjectLiteral()

	if obj != nil {
		return v.visitObjectLiteral(obj, scope)
	}

	variable := ctx.Variable()

	if variable != nil {
		return v.visitVariable(variable, scope)
	}

	funcCall := ctx.FunctionCallExpression()

	if funcCall != nil {
		return v.visitFunctionCallExpression(funcCall, scope)
	}

	memberExp := ctx.MemberExpression()

	if memberExp != nil {
		return v.visitMemberExpression(memberExp, scope)
	}

	rangeOp := ctx.RangeOperator()

	if rangeOp != nil {
		return v.visitRangeOperator(rangeOp, scope)
	}

	param := ctx.Param()

	if param != nil {
		return v.visitParam(param, scope)
	}

	return nil, core.Error(ErrInvalidDataSource, ctx.GetText())
}

func (v *visitor) visitForExpressionClause(c fql.IForExpressionClauseContext, scope *scope, valVarName, _ string) (func(f *expressions.ForExpression) error, error) {
	ctx := c.(*fql.ForExpressionClauseContext)

	limitCtx := ctx.LimitClause()

	if limitCtx != nil {
		limit, offset, err := v.visitLimitClause(limitCtx, scope)
		if err != nil {
			return nil, err
		}

		return func(f *expressions.ForExpression) error {
			return f.AddLimit(v.getSourceMap(limitCtx), limit, offset)
		}, nil
	}

	filterCtx := ctx.FilterClause()

	if filterCtx != nil {
		filterExp, err := v.visitFilterClause(filterCtx, scope)
		if err != nil {
			return nil, err
		}

		return func(f *expressions.ForExpression) error {
			return f.AddFilter(v.getSourceMap(filterCtx), filterExp)
		}, nil
	}

	sortCtx := ctx.SortClause()

	if sortCtx != nil {
		sortExps, err := v.visitSortClause(sortCtx, scope)
		if err != nil {
			return nil, err
		}

		return func(f *expressions.ForExpression) error {
			return f.AddSort(v.getSourceMap(sortCtx), sortExps...)
		}, nil
	}

	collectCtx := ctx.CollectClause()

	if collectCtx != nil {
		params, err := v.visitCollectClause(collectCtx, scope, valVarName)
		if err != nil {
			return nil, err
		}

		return func(f *expressions.ForExpression) error {
			return f.AddCollect(v.getSourceMap(collectCtx), params)
		}, nil
	}

	return nil, v.unexpectedToken(ctx)
}

func (v *visitor) visitForExpressionStatement(c fql.IForExpressionStatementContext, scope *scope) (func(f *expressions.ForExpression) error, error) {
	ctx := c.(*fql.ForExpressionStatementContext)

	variableCtx := ctx.VariableDeclaration()

	if variableCtx != nil {
		variableExp, err := v.visitVariableDeclaration(
			variableCtx,
			scope,
		)
		if err != nil {
			return nil, err
		}

		return func(f *expressions.ForExpression) error {
			return f.AddStatement(variableExp)
		}, nil
	}

	fnCallCtx := ctx.FunctionCallExpression()

	if fnCallCtx != nil {
		fnCallExp, err := v.visitFunctionCallExpression(
			fnCallCtx,
			scope,
		)
		if err != nil {
			return nil, err
		}

		return func(f *expressions.ForExpression) error {
			return f.AddStatement(fnCallExp)
		}, nil
	}

	return nil, v.unexpectedToken(ctx)
}

func (v *visitor) visitOptionsClause(c fql.IOptionsClauseContext, s *scope) (core.Expression, error) {
	ctx := c.(*fql.OptionsClauseContext)

	return v.visitObjectLiteral(ctx.ObjectLiteral(), s)
}

func (v *visitor) visitEventNameContext(c fql.IEventNameContext, s *scope) (core.Expression, error) {
	ctx := c.(*fql.EventNameContext)

	if str := ctx.StringLiteral(); str != nil {
		return v.visitStringLiteral(str)
	}

	if variable := ctx.Variable(); variable != nil {
		return v.visitVariable(variable, s)
	}

	if param := ctx.Param(); param != nil {
		return v.visitParam(param, s)
	}

	if member := ctx.MemberExpression(); member != nil {
		return v.visitMemberExpression(member, s)
	}

	if fnCall := ctx.FunctionCallExpression(); fnCall != nil {
		return v.visitFunctionCallExpression(fnCall, s)
	}

	return nil, ErrNotImplemented
}

func (v *visitor) visitEventSourceContext(c fql.IEventSourceContext, s *scope) (core.Expression, error) {
	ctx := c.(*fql.EventSourceContext)

	if variable := ctx.Variable(); variable != nil {
		return v.visitVariable(variable, s)
	}

	if member := ctx.MemberExpression(); member != nil {
		return v.visitMemberExpression(member, s)
	}

	if fnCall := ctx.FunctionCallExpression(); fnCall != nil {
		return v.visitFunctionCallExpression(fnCall, s)
	}

	return nil, ErrNotImplemented
}

func (v *visitor) visitEventArgsContext(c fql.IEventArgumentsContext, s *scope) (core.Expression, error) {
	ctx := c.(*fql.EventArgumentsContext)

	if literal := ctx.Literal(); literal != nil {
		return v.visitLiteral(literal, s)
	}

	if param := ctx.Param(); param != nil {
		return v.visitParam(param, s)
	}

	if variable := ctx.Variable(); variable != nil {
		return v.visitVariable(variable, s)
	}

	if member := ctx.MemberExpression(); member != nil {
		return v.visitMemberExpression(member, s)
	}

	if fnCall := ctx.FunctionCallExpression(); fnCall != nil {
		return v.visitFunctionCallExpression(fnCall, s)
	}

	return nil, ErrNotImplemented
}

func (v *visitor) visitTimeoutClause(c fql.ITimeoutClauseContext, s *scope) (core.Expression, error) {
	ctx := c.(*fql.TimeoutClauseContext)

	if integer := ctx.IntegerLiteral(); integer != nil {
		return v.visitIntegerLiteral(integer)
	}

	if variable := ctx.Variable(); variable != nil {
		return v.visitVariable(variable, s)
	}

	if param := ctx.Param(); param != nil {
		return v.visitParam(param, s)
	}

	if member := ctx.MemberExpression(); member != nil {
		return v.visitMemberExpression(member, s)
	}

	if fnCall := ctx.FunctionCall(); fnCall != nil {
		return v.visitFunctionCall(fnCall, s)
	}

	return nil, ErrNotImplemented
}

func (v *visitor) visitDispatchEventExpression(c fql.IDispatchEventExpressionContext, s *scope) (core.Expression, error) {
	ctx := c.(*fql.DispatchEventExpressionContext)

	eventName, err := v.visitEventNameContext(ctx.EventName(), s)

	if err != nil {
		return nil, errors.Wrap(err, "invalid event name")
	}

	eventSource, err := v.visitEventSourceContext(ctx.EventSource(), s)

	if err != nil {
		return nil, errors.Wrap(err, "invalid event source")
	}

	createEvtExp, err := expressions.NewCreateEventExpression(
		v.getSourceMap(ctx),
		eventName,
		eventSource,
	)

	if err != nil {
		return nil, err
	}

	if argsCtx := ctx.EventArguments(); argsCtx != nil {
		argsExp, err := v.visitEventArgsContext(argsCtx, s)

		if err != nil {
			return nil, errors.Wrap(err, "invalid arguments")
		}

		if err := createEvtExp.SetArguments(argsExp); err != nil {
			return nil, err
		}
	}

	if optionsCtx := ctx.OptionsClause(); optionsCtx != nil {
		optionsExp, err := v.visitOptionsClause(optionsCtx, s)

		if err != nil {
			return nil, errors.Wrap(err, "invalid options")
		}

		if err := createEvtExp.SetOptions(optionsExp); err != nil {
			return nil, err
		}
	}

	if timeoutCtx := ctx.TimeoutClause(); timeoutCtx != nil {
		timeoutExp, err := v.visitTimeoutClause(timeoutCtx, s)

		if err != nil {
			return nil, errors.Wrap(err, "invalid timeout")
		}

		if err := createEvtExp.SetTimeout(timeoutExp); err != nil {
			return nil, err
		}
	}

	return createEvtExp, nil
}

func (v *visitor) visitWaitForExpression(c fql.IWaitForExpressionContext, s *scope) (core.Expression, error) {
	ctx := c.(*fql.WaitForExpressionContext)

	eventName, err := v.visitEventNameContext(ctx.EventName(), s)

	if err != nil {
		return nil, errors.Wrap(err, "invalid event name")
	}

	eventSource, err := v.visitEventSourceContext(ctx.EventSource(), s)

	if err != nil {
		return nil, errors.Wrap(err, "invalid event source")
	}

	waitForExp, err := expressions.NewWaitForEventExpression(
		v.getSourceMap(ctx),
		eventName,
		eventSource,
	)

	if err != nil {
		return nil, err
	}

	if optionsCtx := ctx.OptionsClause(); optionsCtx != nil {
		optionsExp, err := v.visitOptionsClause(optionsCtx, s)

		if err != nil {
			return nil, errors.Wrap(err, "invalid options")
		}

		if err := waitForExp.SetOptions(optionsExp); err != nil {
			return nil, err
		}
	}

	if filterCtx := ctx.FilterClause(); filterCtx != nil {
		nextScope := s.Fork(waitScope)

		if err := nextScope.SetVariable(waitPseudoVariable); err != nil {
			return nil, err
		}

		filterExp, err := v.visitFilterClause(filterCtx, nextScope)

		if err != nil {
			return nil, err
		}

		if err := waitForExp.SetFilter(v.getSourceMap(filterCtx), waitPseudoVariable, filterExp); err != nil {
			return nil, err
		}
	}

	if timeoutCtx := ctx.TimeoutClause(); timeoutCtx != nil {
		timeoutExp, err := v.visitTimeoutClause(timeoutCtx, s)

		if err != nil {
			return nil, errors.Wrap(err, "invalid timeout")
		}

		if err := waitForExp.SetTimeout(timeoutExp); err != nil {
			return nil, err
		}
	}

	return waitForExp, nil
}

func (v *visitor) visitMemberExpression(c fql.IMemberExpressionContext, scope *scope) (core.Expression, error) {
	ctx := c.(*fql.MemberExpressionContext)

	source, err := v.visitMemberExpressionSource(ctx.MemberExpressionSource(), scope)

	if err != nil {
		return nil, err
	}

	children := ctx.AllMemberExpressionPath()
	path := make([]*expressions.MemberPathSegment, 0, len(children))
	preCompiledPath := make([]core.Value, 0, len(children))
	skipOptimization := false

	for _, memberPath := range children {
		var exp core.Expression
		var err error

		memberPath := memberPath.(*fql.MemberExpressionPathContext)
		optional := memberPath.ErrorOperator() != nil

		if prop := memberPath.PropertyName(); prop != nil {
			exp, err = v.visitPropertyName(prop, scope)
		} else if prop := memberPath.ComputedPropertyName(); prop != nil {
			exp, err = v.visitComputedPropertyName(prop, scope)
		} else {
			return nil, v.unexpectedToken(memberPath)
		}

		if err != nil {
			return nil, err
		}

		segment, err := expressions.NewMemberPathSegment(exp, optional)

		if err != nil {
			return nil, err
		}

		if !skipOptimization {
			switch t := exp.(type) {
			case literals.StringLiteral:
				preCompiledPath = append(preCompiledPath, values.NewString(string(t)))
			case literals.IntLiteral:
				preCompiledPath = append(preCompiledPath, values.NewInt(int(t)))
			default:
				skipOptimization = true
				preCompiledPath = nil
			}
		}

		path = append(path, segment)
	}

	return expressions.NewMemberExpression(
		v.getSourceMap(ctx),
		source,
		path,
		preCompiledPath,
	)
}

func (v *visitor) visitMemberExpressionSource(c fql.IMemberExpressionSourceContext, scope *scope) (core.Expression, error) {
	ctx := c.(*fql.MemberExpressionSourceContext)

	if variable := ctx.Variable(); variable != nil {
		varName := variable.GetText()

		if strings.ToUpper(varName) == waitPseudoVariable {
			if scope.Name() == waitScope {
				varName = waitPseudoVariable
			}
		}

		if !scope.HasVariable(varName) {
			return nil, core.Error(ErrVariableNotFound, varName)
		}

		return expressions.NewVariableExpression(v.getSourceMap(ctx), varName)
	}

	if param := ctx.Param(); param != nil {
		return v.visitParam(param, scope)
	}

	if fnCall := ctx.FunctionCall(); fnCall != nil {
		return v.visitFunctionCall(fnCall, scope)
	}

	if objectLiteral := ctx.ObjectLiteral(); objectLiteral != nil {
		return v.visitObjectLiteral(objectLiteral, scope)
	}

	if arrayLiteral := ctx.ArrayLiteral(); arrayLiteral != nil {
		return v.visitArrayLiteral(arrayLiteral, scope)
	}

	return nil, v.unexpectedToken(ctx)
}

func (v *visitor) visitObjectLiteral(c fql.IObjectLiteralContext, scope *scope) (core.Expression, error) {
	ctx := c.(*fql.ObjectLiteralContext)
	assignments := ctx.AllPropertyAssignment()
	props := make([]*literals.ObjectPropertyAssignment, 0, len(assignments))

	for _, assignment := range assignments {
		var name core.Expression
		var value core.Expression
		var shortHand bool
		var err error

		pac := assignment.(*fql.PropertyAssignmentContext)

		if prop := pac.PropertyName(); prop != nil {
			name, err = v.visitPropertyName(prop, scope)
		} else if comProp := pac.ComputedPropertyName(); comProp != nil {
			name, err = v.visitComputedPropertyName(comProp, scope)
		} else if variable := pac.Variable(); variable != nil {
			shortHand = true
			name = literals.NewStringLiteral(variable.GetText())
			value, err = v.visitVariable(variable, scope)
		} else {
			return nil, v.unexpectedToken(pac)
		}

		if err != nil {
			return nil, err
		}

		if !shortHand {
			value, err = v.visitExpression(pac.Expression(), scope)

			if err != nil {
				return nil, err
			}
		}

		pa, err := literals.NewObjectPropertyAssignment(name, value)

		if err != nil {
			return nil, err
		}

		props = append(props, pa)
	}

	return literals.NewObjectLiteral(props), nil
}

func (v *visitor) visitPropertyName(c fql.IPropertyNameContext, scope *scope) (core.Expression, error) {
	ctx := c.(*fql.PropertyNameContext)

	if id := ctx.Identifier(); id != nil {
		return literals.NewStringLiteral(id.GetText()), nil
	}

	if rw := ctx.SafeReservedWord(); rw != nil {
		return literals.NewStringLiteral(rw.GetText()), nil
	}

	if rw := ctx.UnsafeReservedWord(); rw != nil {
		return literals.NewStringLiteral(rw.GetText()), nil
	}

	if stringLiteral := ctx.StringLiteral(); stringLiteral != nil {
		runes := []rune(stringLiteral.GetText())

		return literals.NewStringLiteral(string(runes[1 : len(runes)-1])), nil
	}

	if param := ctx.Param(); param != nil {
		return v.visitParam(param, scope)
	}

	return nil, v.unexpectedToken(ctx)
}

func (v *visitor) visitComputedPropertyName(c fql.IComputedPropertyNameContext, scope *scope) (core.Expression, error) {
	ctx := c.(*fql.ComputedPropertyNameContext)

	return v.visitExpression(ctx.Expression(), scope)
}

func (v *visitor) visitArrayLiteral(c fql.IArrayLiteralContext, scope *scope) (core.Expression, error) {
	ctx := c.(*fql.ArrayLiteralContext)
	list := ctx.ArgumentList()

	if list == nil {
		return literals.NewArrayLiteralWith(make([]core.Expression, 0)), nil
	}

	elements, err := v.visitArgumentList(list, scope)

	if err != nil {
		return nil, err
	}

	return literals.NewArrayLiteralWith(elements), nil
}

func (v *visitor) visitFloatLiteral(ctx fql.IFloatLiteralContext) (core.Expression, error) {
	val, err := strconv.ParseFloat(ctx.GetText(), 64)
	if err != nil {
		return nil, err
	}

	return literals.NewFloatLiteral(val), nil
}

func (v *visitor) visitIntegerLiteral(ctx fql.IIntegerLiteralContext) (core.Expression, error) {
	val, err := strconv.Atoi(ctx.GetText())

	if err != nil {
		return nil, err
	}

	return literals.NewIntLiteral(val), nil
}

func (v *visitor) visitStringLiteral(ctx fql.IStringLiteralContext) (core.Expression, error) {
	var b strings.Builder

	for _, child := range ctx.GetChildren() {
		tree := child.(antlr.TerminalNode)
		sym := tree.GetSymbol()
		input := sym.GetInputStream()

		if input == nil {
			continue
		}

		size := input.Size()
		// skip quotes
		start := sym.GetStart() + 1
		stop := sym.GetStop() - 1

		if stop >= size {
			stop = size - 1
		}

		if start < size && stop < size {
			for i := start; i <= stop; i++ {
				c := input.GetText(i, i)

				switch c {
				case "\\":
					c2 := input.GetText(i, i+1)

					switch c2 {
					case "\\n":
						b.WriteString("\n")
					case "\\t":
						b.WriteString("\t")
					default:
						b.WriteString(c2)
					}

					i++
				default:
					b.WriteString(c)
				}
			}
		}
	}

	return literals.NewStringLiteral(b.String()), nil
}

func (v *visitor) visitBooleanLiteral(ctx fql.IBooleanLiteralContext) (core.Expression, error) {
	return literals.NewBooleanLiteral(strings.EqualFold(ctx.GetText(), "TRUE")), nil
}

func (v *visitor) visitNoneLiteral() (core.Expression, error) {
	return literals.None, nil
}

func (v *visitor) visitVariable(ctx fql.IVariableContext, scope *scope) (core.Expression, error) {
	name := ctx.GetText()

	// check whether the variable is defined
	if !scope.HasVariable(name) {
		if scope.Name() == waitScope && strings.ToUpper(name) == waitPseudoVariable {
			return expressions.NewVariableExpression(v.getSourceMap(ctx), waitPseudoVariable)
		}

		return nil, core.Error(ErrVariableNotFound, name)
	}

	return expressions.NewVariableExpression(v.getSourceMap(ctx), name)
}

func (v *visitor) visitVariableDeclaration(c fql.IVariableDeclarationContext, scope *scope) (core.Expression, error) {
	ctx := c.(*fql.VariableDeclarationContext)
	var init core.Expression
	var err error
	name := core.IgnorableVariable

	if id := ctx.Identifier(); id != nil {
		name = id.GetText()
	} else if reserved := ctx.SafeReservedWord(); reserved != nil {
		name = reserved.GetText()
	}

	err = scope.SetVariable(name)

	if err != nil {
		return nil, err
	}

	if exp := ctx.Expression(); exp != nil {
		init, err = v.visitExpression(ctx.Expression(), scope)
	}

	if err != nil {
		return nil, err
	}

	return expressions.NewVariableDeclarationExpression(
		v.getSourceMap(ctx),
		name,
		init,
	)
}

func (v *visitor) visitRangeOperator(ctx fql.IRangeOperatorContext, scope *scope) (core.Expression, error) {
	left, err := v.visitRangeOperand(ctx.GetLeft(), scope)

	if err != nil {
		return nil, err
	}

	right, err := v.visitRangeOperand(ctx.GetRight(), scope)

	if err != nil {
		return nil, err
	}

	return operators.NewRangeOperator(
		v.getSourceMap(ctx),
		left,
		right,
	)
}

func (v *visitor) visitRangeOperand(c fql.IRangeOperandContext, scope *scope) (core.Expression, error) {
	ctx := c.(*fql.RangeOperandContext)

	if lit := ctx.IntegerLiteral(); lit != nil {
		return v.visitIntegerLiteral(lit)
	}

	if variable := ctx.Variable(); variable != nil {
		return v.visitVariable(variable, scope)
	}

	if param := ctx.Param(); param != nil {
		return v.visitParam(param, scope)
	}

	return nil, v.unexpectedToken(c)
}

func (v *visitor) visitFunctionCall(c fql.IFunctionCallContext, scope *scope) (core.Expression, error) {
	ctx := c.(*fql.FunctionCallContext)

	var args []core.Expression

	if arguments := ctx.ArgumentList(); arguments != nil {
		argList, err := v.visitArgumentList(arguments, scope)

		if err != nil {
			return nil, err
		}

		args = argList
	}

	var name string

	funcNS := ctx.Namespace()

	if funcNS != nil {
		name += funcNS.GetText()
	}

	name += ctx.FunctionName().GetText()

	fun, exists := v.funcs.Get(name)

	if !exists {
		return nil, core.Error(core.ErrNotFound, fmt.Sprintf("function: '%s'", name))
	}

	return expressions.NewFunctionCallExpression(
		v.getSourceMap(ctx),
		fun,
		args,
	)
}

func (v *visitor) visitFunctionCallExpression(c fql.IFunctionCallExpressionContext, scope *scope) (core.Expression, error) {
	ctx := c.(*fql.FunctionCallExpressionContext)

	exp, err := v.visitFunctionCall(
		ctx.FunctionCall(),
		scope,
	)

	if err != nil {
		return nil, err
	}

	if ctx.ErrorOperator() == nil {
		return exp, nil
	}

	return expressions.SuppressErrors(exp)
}

func (v *visitor) visitArgumentList(c fql.IArgumentListContext, scope *scope) ([]core.Expression, error) {
	ctx := c.(*fql.ArgumentListContext)
	exps := ctx.AllExpression()
	args := make([]core.Expression, 0, len(exps))

	for _, arg := range exps {
		exp, err := v.visitExpression(arg, scope)

		if err != nil {
			return nil, err
		}

		args = append(args, exp)
	}

	return args, nil
}

func (v *visitor) visitParam(c fql.IParamContext, scope *scope) (core.Expression, error) {
	ctx := c.(*fql.ParamContext)

	name := ctx.Identifier().GetText()

	scope.AddParam(name)

	return expressions.NewParameterExpression(
		v.getSourceMap(ctx),
		name,
	)
}

func (v *visitor) visitLiteral(c fql.ILiteralContext, scope *scope) (core.Expression, error) {
	ctx := c.(*fql.LiteralContext)

	if str := ctx.StringLiteral(); str != nil {
		return v.visitStringLiteral(str)
	}

	if i := ctx.IntegerLiteral(); i != nil {
		return v.visitIntegerLiteral(i)
	}

	if fl := ctx.FloatLiteral(); fl != nil {
		return v.visitFloatLiteral(fl)
	}

	if b := ctx.BooleanLiteral(); b != nil {
		return v.visitBooleanLiteral(b)
	}

	if arr := ctx.ArrayLiteral(); arr != nil {
		return v.visitArrayLiteral(arr, scope)
	}

	if obj := ctx.ObjectLiteral(); obj != nil {
		return v.visitObjectLiteral(obj, scope)
	}

	if none := ctx.NoneLiteral(); none != nil {
		return v.visitNoneLiteral()
	}

	return nil, v.unexpectedToken(ctx)
}

func (v *visitor) visitExpression(c fql.IExpressionContext, scope *scope) (core.Expression, error) {
	ctx, ok := c.(*fql.ExpressionContext)

	if !ok {
		return nil, v.invalidToken(ctx)
	}

	if op := ctx.UnaryOperator(); op != nil {
		exp, err := v.visitExpression(ctx.GetRight(), scope)

		if err != nil {
			return nil, err
		}

		return operators.NewUnaryOperator(
			v.getSourceMap(ctx),
			exp,
			op.GetText(),
		)
	}

	if ctx.GetTernaryOperator() != nil {
		cond, err := v.visitExpression(ctx.GetCondition(), scope)

		if err != nil {
			return nil, err
		}

		var consequent core.Expression

		if onTrue := ctx.GetOnTrue(); onTrue != nil {
			exp, err := v.visitExpression(onTrue, scope)

			if err != nil {
				return nil, err
			}

			consequent = exp
		}

		alternate, err := v.visitExpression(ctx.GetOnFalse(), scope)

		if err != nil {
			return nil, err
		}

		return expressions.NewConditionExpression(
			v.getSourceMap(ctx),
			cond,
			consequent,
			alternate,
		)
	}

	var logical fql.IExpressionContext
	var logicalOp string

	if andOp := ctx.LogicalAndOperator(); andOp != nil {
		logical = ctx
		logicalOp = andOp.GetText()
	} else if orOp := ctx.LogicalOrOperator(); orOp != nil {
		logical = ctx
		logicalOp = orOp.GetText()
	}

	if logical != nil {
		left, err := v.visitExpression(ctx.GetLeft(), scope)

		if err != nil {
			return nil, err
		}

		right, err := v.visitExpression(ctx.GetRight(), scope)

		if err != nil {
			return nil, err
		}

		return operators.NewLogicalOperator(v.getSourceMap(ctx), left, right, logicalOp)
	}

	if pred := ctx.Predicate(); pred != nil {
		return v.visitPredicate(pred, scope)
	}

	return nil, ErrNotImplemented
}

func (v *visitor) visitPredicate(c fql.IPredicateContext, scope *scope) (core.Expression, error) {
	ctx, ok := c.(*fql.PredicateContext)

	if !ok {
		return nil, v.invalidToken(ctx)
	}

	if ea := ctx.ExpressionAtom(); ea != nil {
		return v.visitExpressionAtom(ea, scope)
	}

	src := v.getSourceMap(c)

	left, err := v.visitPredicate(c.GetLeft(), scope)

	if err != nil {
		return nil, err
	}

	right, err := v.visitPredicate(c.GetRight(), scope)

	if err != nil {
		return nil, err
	}

	if op := ctx.EqualityOperator(); op != nil {
		return operators.NewEqualityOperator(src, left, right, op.GetText())
	}

	if op := ctx.ArrayOperator(); op != nil {
		op := op.(*fql.ArrayOperatorContext)

		var comparator core.Predicate

		if eqOp := op.EqualityOperator(); eqOp != nil {
			op, err := operators.NewEqualityOperator(
				v.getSourceMap(eqOp),
				left,
				right,
				eqOp.GetText(),
			)
			if err != nil {
				return nil, err
			}

			comparator = op
		} else if inOp := op.InOperator(); inOp != nil {
			inOp := inOp.(*fql.InOperatorContext)

			op, err := operators.NewInOperator(
				v.getSourceMap(inOp),
				left,
				right,
				inOp.Not() != nil,
			)

			if err != nil {
				return nil, err
			}

			comparator = op
		}

		if comparator == nil {
			return nil, v.invalidToken(c)
		}

		return operators.NewArrayOperator(
			v.getSourceMap(c),
			left,
			right,
			op.GetOperator().GetText(),
			comparator,
		)
	}

	if op := ctx.InOperator(); op != nil {
		op := op.(*fql.InOperatorContext)

		return operators.NewInOperator(
			v.getSourceMap(op),
			left,
			right,
			op.Not() != nil,
		)
	}

	if op := ctx.LikeOperator(); op != nil {
		op := op.(*fql.LikeOperatorContext)

		return operators.NewLikeOperator(v.getSourceMap(op), left, right, op.Not() != nil)
	}

	return nil, v.invalidToken(c)
}

func (v *visitor) visitExpressionAtom(c fql.IExpressionAtomContext, scope *scope) (core.Expression, error) {
	ctx, ok := c.(*fql.ExpressionAtomContext)

	if !ok {
		return nil, core.Error(ErrInvalidToken, c.GetText())
	}

	src := v.getSourceMap(c)

	if literal := ctx.Literal(); literal != nil {
		return v.visitLiteral(literal, scope)
	}

	if variable := ctx.Variable(); variable != nil {
		return v.visitVariable(variable, scope)
	}

	if param := ctx.Param(); param != nil {
		return v.visitParam(param, scope)
	}

	if member := ctx.MemberExpression(); member != nil {
		return v.visitMemberExpression(member, scope)
	}

	if fc := ctx.FunctionCallExpression(); fc != nil {
		fc := fc.(*fql.FunctionCallExpressionContext)

		exp, err := v.visitFunctionCall(fc.FunctionCall(), scope)

		if err != nil {
			return nil, err
		}

		if fc.ErrorOperator() == nil {
			return exp, nil
		}

		return expressions.SuppressErrors(exp)
	}

	if rop := ctx.RangeOperator(); rop != nil {
		return v.visitRangeOperator(rop, scope)
	}

	var exp core.Expression
	var err error

	if forIn := ctx.ForExpression(); forIn != nil {
		exp, err = v.visitForExpression(forIn, scope)
	} else if waitFor := ctx.WaitForExpression(); waitFor != nil {
		exp, err = v.visitWaitForExpression(waitFor, scope)
	} else if e := ctx.Expression(); e != nil {
		exp, err = v.visitExpression(e, scope)
	}

	if err != nil {
		return nil, err
	}

	if exp != nil {
		if ctx.ErrorOperator() == nil {
			return exp, nil
		}

		return expressions.SuppressErrors(exp)
	}

	leftExp := ctx.GetLeft()
	left, err := v.visitExpressionAtom(leftExp, scope)

	if err != nil {
		return nil, err
	}

	rightExp := ctx.GetRight()
	right, err := v.visitExpressionAtom(rightExp, scope)

	if err != nil {
		return nil, err
	}

	var math fql.IExpressionAtomContext
	var mathOp string

	if op := ctx.MultiplicativeOperator(); op != nil {
		math = ctx
		mathOp = op.GetText()
	} else if op := ctx.AdditiveOperator(); op != nil {
		math = ctx
		mathOp = op.GetText()
	}

	if math != nil {
		return operators.NewMathOperator(src, left, right, mathOp)
	}

	if op := ctx.RegexpOperator(); op != nil {
		switch lit := right.(type) {
		case literals.StringLiteral:
			_, err := regexp.Compile(string(lit))
			if err != nil {
				src := v.getSourceMap(rightExp)

				return nil, errors.Wrap(err, src.String())
			}
		case *literals.ArrayLiteral, *literals.ObjectLiteral, literals.BooleanLiteral, literals.FloatLiteral, literals.IntLiteral:
			src := v.getSourceMap(rightExp)

			return nil, errors.Wrap(errors.New("expected a string literal or a function call"), src.String())
		}

		return operators.NewRegexpOperator(src, left, right, op.GetText())
	}

	return nil, v.unexpectedToken(ctx)
}

func (v *visitor) unexpectedToken(tree antlr.ParseTree) error {
	return core.Error(ErrUnexpectedToken, tree.GetText())
}

func (v *visitor) invalidToken(tree antlr.ParseTree) error {
	return core.Error(ErrInvalidToken, tree.GetText())
}

func (v *visitor) getSourceMap(rule antlr.ParserRuleContext) core.SourceMap {
	start := rule.GetStart()

	return core.NewSourceMap(
		rule.GetText(),
		start.GetLine(),
		start.GetColumn(),
	)
}<|MERGE_RESOLUTION|>--- conflicted
+++ resolved
@@ -180,13 +180,10 @@
 
 	if waitfor := ctx.WaitForExpression(); waitfor != nil {
 		return v.visitWaitForExpression(waitfor, scope)
-<<<<<<< HEAD
 	}
 
 	if dispatchEvent := ctx.DispatchEventExpression(); dispatchEvent != nil {
 		return v.visitDispatchEventExpression(dispatchEvent, scope)
-=======
->>>>>>> 7f6c45fd
 	}
 
 	return nil, v.unexpectedToken(ctx)
