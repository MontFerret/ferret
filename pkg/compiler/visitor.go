--- conflicted
+++ resolved
@@ -1121,14 +1121,9 @@
 	return literals.NewIntLiteral(val), nil
 }
 
-<<<<<<< HEAD
-func (v *visitor) doVisitStringLiteral(ctx *fql.StringLiteralContext) (core.Expression, error) {
-	var b strings.Builder
-=======
 func (v *visitor) visitStringLiteral(c fql.IStringLiteralContext) (core.Expression, error) {
 	ctx := c.(*fql.StringLiteralContext)
 	var text string
->>>>>>> bd6463fa
 
 	for _, child := range ctx.GetChildren() {
 		tree := child.(antlr.TerminalNode)
