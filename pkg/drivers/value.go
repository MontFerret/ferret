package drivers

import (
	"context"
	"io"

	"github.com/MontFerret/ferret/pkg/runtime/collections"
	"github.com/MontFerret/ferret/pkg/runtime/core"
	"github.com/MontFerret/ferret/pkg/runtime/values"
)

type (
	// Node is an interface from which a number of DOM API object types inherit.
	// It allows those types to be treated similarly;
	// for example, inheriting the same set of methods, or being tested in the same way.
	HTMLNode interface {
		core.Value
		core.Iterable
		core.Getter
		core.Setter
		collections.Measurable
		io.Closer

		NodeType() values.Int

		NodeName() values.String

		GetChildNodes(ctx context.Context) core.Value

		GetChildNode(ctx context.Context, idx values.Int) core.Value

		QuerySelector(ctx context.Context, selector values.String) core.Value

		QuerySelectorAll(ctx context.Context, selector values.String) core.Value

		CountBySelector(ctx context.Context, selector values.String) values.Int

		ExistsBySelector(ctx context.Context, selector values.String) values.Boolean
	}

	// HTMLElement is the most general base interface which most objects in a Document implement.
	HTMLElement interface {
		HTMLNode

		InnerText(ctx context.Context) values.String

		InnerHTML(ctx context.Context) values.String

		GetValue(ctx context.Context) core.Value

		SetValue(ctx context.Context, value core.Value) error

		GetAttributes(ctx context.Context) core.Value

		GetAttribute(ctx context.Context, name values.String) core.Value

		SetAttribute(ctx context.Context, name, value values.String) error

		InnerHTMLBySelector(ctx context.Context, selector values.String) values.String

		InnerHTMLBySelectorAll(ctx context.Context, selector values.String) *values.Array

		InnerTextBySelector(ctx context.Context, selector values.String) values.String

		InnerTextBySelectorAll(ctx context.Context, selector values.String) *values.Array

		Click(ctx context.Context) (values.Boolean, error)

		Input(ctx context.Context, value core.Value, delay values.Int) error

		Select(ctx context.Context, value *values.Array) (*values.Array, error)

		ScrollIntoView(ctx context.Context) error

		Hover(ctx context.Context) error

		WaitForClass(ctx context.Context, class values.String) error
	}

	// The Document interface represents any web page loaded in the browser
	// and serves as an entry point into the web page's content, which is the DOM tree.
	HTMLDocument interface {
		HTMLNode

		DocumentElement() HTMLElement

		GetURL() core.Value

		SetURL(ctx context.Context, url values.String) error

		Navigate(ctx context.Context, url values.String) error

		NavigateBack(ctx context.Context, skip values.Int) (values.Boolean, error)

		NavigateForward(ctx context.Context, skip values.Int) (values.Boolean, error)

		ClickBySelector(ctx context.Context, selector values.String) (values.Boolean, error)

		ClickBySelectorAll(ctx context.Context, selector values.String) (values.Boolean, error)

		InputBySelector(ctx context.Context, selector values.String, value core.Value, delay values.Int) (values.Boolean, error)

		SelectBySelector(ctx context.Context, selector values.String, value *values.Array) (*values.Array, error)

<<<<<<< HEAD
		PrintToPDF(params PDFParams) (values.Binary, error)
=======
		HoverBySelector(ctx context.Context, selector values.String) error

		PrintToPDF(ctx context.Context, params PDFParams) (values.Binary, error)
>>>>>>> 2be0d471

		CaptureScreenshot(ctx context.Context, params ScreenshotParams) (values.Binary, error)

		ScrollTop(ctx context.Context) error

		ScrollBottom(ctx context.Context) error

		ScrollBySelector(ctx context.Context, selector values.String) error

<<<<<<< HEAD
		ScrollByXY(x, y values.Float) error

		MoveMouseByXY(x, y values.Float) error

		MoveMouseBySelector(selector values.String) error

		WaitForNavigation(timeout values.Int) error
=======
		WaitForNavigation(ctx context.Context) error
>>>>>>> 2be0d471

		WaitForSelector(ctx context.Context, selector values.String) error

		WaitForClassBySelector(ctx context.Context, selector, class values.String) error

		WaitForClassBySelectorAll(ctx context.Context, selector, class values.String) error
	}
)<|MERGE_RESOLUTION|>--- conflicted
+++ resolved
@@ -102,13 +102,7 @@
 
 		SelectBySelector(ctx context.Context, selector values.String, value *values.Array) (*values.Array, error)
 
-<<<<<<< HEAD
-		PrintToPDF(params PDFParams) (values.Binary, error)
-=======
-		HoverBySelector(ctx context.Context, selector values.String) error
-
 		PrintToPDF(ctx context.Context, params PDFParams) (values.Binary, error)
->>>>>>> 2be0d471
 
 		CaptureScreenshot(ctx context.Context, params ScreenshotParams) (values.Binary, error)
 
@@ -118,17 +112,13 @@
 
 		ScrollBySelector(ctx context.Context, selector values.String) error
 
-<<<<<<< HEAD
-		ScrollByXY(x, y values.Float) error
+		ScrollByXY(ctx context.Context, x, y values.Float) error
 
-		MoveMouseByXY(x, y values.Float) error
+		MoveMouseByXY(ctx context.Context, x, y values.Float) error
 
-		MoveMouseBySelector(selector values.String) error
+		MoveMouseBySelector(ctx context.Context, selector values.String) error
 
-		WaitForNavigation(timeout values.Int) error
-=======
 		WaitForNavigation(ctx context.Context) error
->>>>>>> 2be0d471
 
 		WaitForSelector(ctx context.Context, selector values.String) error
 
