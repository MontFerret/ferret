package http

import (
	"bytes"
	"context"
	"net/http"
	"net/url"

	"github.com/MontFerret/ferret/pkg/drivers"
	"github.com/MontFerret/ferret/pkg/drivers/common"
	"github.com/MontFerret/ferret/pkg/runtime/logging"
	"github.com/MontFerret/ferret/pkg/runtime/values"
	"github.com/PuerkitoBio/goquery"
	"github.com/pkg/errors"
	"github.com/sethgrid/pester"
)

const DriverName = "http"

type Driver struct {
	client  *pester.Client
	options *Options
}

func NewDriver(opts ...Option) *Driver {
	drv := new(Driver)
	drv.options = newOptions(opts)

	if drv.options.Proxy == "" {
		drv.client = pester.New()
	} else {
		client, err := newClientWithProxy(drv.options)

		if err != nil {
			drv.client = pester.New()
		} else {
			drv.client = pester.NewExtendedClient(client)
		}
	}

	drv.client.Concurrency = drv.options.Concurrency
	drv.client.MaxRetries = drv.options.MaxRetries
	drv.client.Backoff = drv.options.Backoff

	return drv
}

func newClientWithProxy(options *Options) (*http.Client, error) {
	proxyURL, err := url.Parse(options.Proxy)

	if err != nil {
		return nil, err
	}

	proxy := http.ProxyURL(proxyURL)
	tr := &http.Transport{Proxy: proxy}

	return &http.Client{Transport: tr}, nil
}

func (drv *Driver) Name() string {
	return drv.options.Name
}

func (drv *Driver) Open(ctx context.Context, params drivers.Params) (drivers.HTMLPage, error) {
	req, err := http.NewRequest(http.MethodGet, params.URL, nil)

	if err != nil {
		return nil, err
	}

	logger := logging.FromContext(ctx)

	req.Header.Set("Accept", "text/html,application/xhtml+xml,application/xml;q=0.9,image/webp,image/apng,*/*;q=0.8")
	req.Header.Set("Accept-Language", "en-US,en;q=0.9,ru;q=0.8")
	req.Header.Set("Cache-Control", "no-cache")
	req.Header.Set("Pragma", "no-cache")

	if drv.options.Headers != nil && params.Headers == nil {
		params.Headers = make(drivers.HTTPHeaders)
	}

	// Set default headers
	for k, v := range drv.options.Headers {
		_, exists := params.Headers[k]

		// do not override user's set values
		if !exists {
			params.Headers[k] = v
		}
	}

	for k := range params.Headers {
		req.Header.Add(k, params.Headers.Get(k))

		logger.
			Debug().
			Timestamp().
			Str("header", k).
			Msg("set header")
	}

	if drv.options.Cookies != nil && params.Cookies == nil {
		params.Cookies = make(drivers.HTTPCookies)
	}

	// set default cookies
	for k, v := range drv.options.Cookies {
		_, exists := params.Cookies[k]

		// do not override user's set values
		if !exists {
			params.Cookies[k] = v
		}
	}

	for _, c := range params.Cookies {
		req.AddCookie(fromDriverCookie(c))

		logger.
			Debug().
			Timestamp().
			Str("cookie", c.Name).
			Msg("set cookie")
	}

	req = req.WithContext(ctx)

	var ua string

	if params.UserAgent != "" {
		ua = common.GetUserAgent(params.UserAgent)
	} else {
		ua = common.GetUserAgent(drv.options.UserAgent)
	}

	logger.
		Debug().
		Timestamp().
		Str("user-agent", ua).
		Msg("using User-Agent")

	if ua != "" {
		req.Header.Set("User-Agent", ua)
	}

	resp, err := drv.client.Do(req)

	if err != nil {
		return nil, errors.Wrapf(err, "failed to retrieve a document %s", params.URL)
	}

	defer resp.Body.Close()

	if resp.StatusCode != http.StatusOK {
		return nil, errors.New(resp.Status)
	}

	doc, err := goquery.NewDocumentFromReader(resp.Body)

	if err != nil {
		return nil, errors.Wrapf(err, "failed to parse a document %s", params.URL)
	}

<<<<<<< HEAD
	// HTTPResponse is temporarily unavailable when the status code != OK
	r := drivers.HTTPResponse{
		StatusCode: resp.StatusCode,
		Status:     resp.Status,
		Headers:    drivers.HTTPHeaders(resp.Header),
	}

	return NewHTMLPage(doc, params.URL, params.Cookies, &r)
=======
	cookies, err := toDriverCookies(resp.Cookies())

	if err != nil {
		return nil, err
	}

	return NewHTMLPage(doc, params.URL, cookies)
>>>>>>> f31b0e8f
}

func (drv *Driver) Parse(_ context.Context, str values.String) (drivers.HTMLPage, error) {
	buf := bytes.NewBuffer([]byte(str))

	doc, err := goquery.NewDocumentFromReader(buf)

	if err != nil {
		return nil, errors.Wrap(err, "failed to parse a document")
	}

	return NewHTMLPage(doc, "#blank", nil, nil)
}

func (drv *Driver) Close() error {
	drv.client = nil

	return nil
}<|MERGE_RESOLUTION|>--- conflicted
+++ resolved
@@ -162,7 +162,12 @@
 		return nil, errors.Wrapf(err, "failed to parse a document %s", params.URL)
 	}
 
-<<<<<<< HEAD
+	cookies, err := toDriverCookies(resp.Cookies())
+
+	if err != nil {
+		return nil, err
+	}
+
 	// HTTPResponse is temporarily unavailable when the status code != OK
 	r := drivers.HTTPResponse{
 		StatusCode: resp.StatusCode,
@@ -170,16 +175,7 @@
 		Headers:    drivers.HTTPHeaders(resp.Header),
 	}
 
-	return NewHTMLPage(doc, params.URL, params.Cookies, &r)
-=======
-	cookies, err := toDriverCookies(resp.Cookies())
-
-	if err != nil {
-		return nil, err
-	}
-
-	return NewHTMLPage(doc, params.URL, cookies)
->>>>>>> f31b0e8f
+	return NewHTMLPage(doc, params.URL, &r, cookies)
 }
 
 func (drv *Driver) Parse(_ context.Context, str values.String) (drivers.HTMLPage, error) {
