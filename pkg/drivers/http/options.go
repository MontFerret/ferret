package http

import (
	stdhttp "net/http"
	"time"

	"github.com/gobwas/glob"
	"github.com/sethgrid/pester"

	"github.com/MontFerret/ferret/pkg/drivers"
)

var (
	DefaultConcurrency = 1
	DefaultMaxRetries  = 5
	DefaultTimeout     = time.Second * 30
)

type (
	Option func(opts *Options)

	compiledStatusCodeFilter struct {
		URL  glob.Glob
		Code int
	}

	Options struct {
		*drivers.Options
		Backoff         pester.BackoffStrategy
		MaxRetries      int
		Concurrency     int
		HTTPCodesFilter []compiledStatusCodeFilter
		HTTPTransport   *stdhttp.Transport
<<<<<<< HEAD
		Timeout         time.Duration
=======
		BodyLimit       int64
>>>>>>> 1e16e1cf
	}
)

func NewOptions(setters []Option) *Options {
	opts := new(Options)
	opts.Options = new(drivers.Options)
	opts.Name = DriverName
	opts.Backoff = pester.ExponentialBackoff
	opts.Concurrency = DefaultConcurrency
	opts.MaxRetries = DefaultMaxRetries
	opts.HTTPCodesFilter = make([]compiledStatusCodeFilter, 0, 5)

	for _, setter := range setters {
		setter(opts)
	}

	return opts
}

func WithDefaultBackoff() Option {
	return func(opts *Options) {
		opts.Backoff = pester.DefaultBackoff
	}
}

func WithLinearBackoff() Option {
	return func(opts *Options) {
		opts.Backoff = pester.LinearBackoff
	}
}

func WithExponentialBackoff() Option {
	return func(opts *Options) {
		opts.Backoff = pester.ExponentialBackoff
	}
}

func WithMaxRetries(value int) Option {
	return func(opts *Options) {
		opts.MaxRetries = value
	}
}

func WithConcurrency(value int) Option {
	return func(opts *Options) {
		opts.Concurrency = value
	}
}

func WithProxy(address string) Option {
	return func(opts *Options) {
		drivers.WithProxy(address)(opts.Options)
	}
}

func WithUserAgent(value string) Option {
	return func(opts *Options) {
		drivers.WithUserAgent(value)(opts.Options)
	}
}

func WithCustomName(name string) Option {
	return func(opts *Options) {
		drivers.WithCustomName(name)(opts.Options)
	}
}

func WithHeader(name string, value []string) Option {
	return func(opts *Options) {
		drivers.WithHeader(name, value)(opts.Options)
	}
}

func WithHeaders(headers *drivers.HTTPHeaders) Option {
	return func(opts *Options) {
		drivers.WithHeaders(headers)(opts.Options)
	}
}

func WithCookie(cookie drivers.HTTPCookie) Option {
	return func(opts *Options) {
		drivers.WithCookie(cookie)(opts.Options)
	}
}

func WithCookies(cookies []drivers.HTTPCookie) Option {
	return func(opts *Options) {
		drivers.WithCookies(cookies)(opts.Options)
	}
}

func WithAllowedHTTPCode(httpCode int) Option {
	return func(opts *Options) {
		opts.HTTPCodesFilter = append(opts.HTTPCodesFilter, compiledStatusCodeFilter{
			Code: httpCode,
		})
	}
}

func WithAllowedHTTPCodes(httpCodes []int) Option {
	return func(opts *Options) {
		for _, code := range httpCodes {
			opts.HTTPCodesFilter = append(opts.HTTPCodesFilter, compiledStatusCodeFilter{
				Code: code,
			})
		}
	}
}

func WithCustomTransport(transport *stdhttp.Transport) Option {
	return func(opts *Options) {
		opts.HTTPTransport = transport
	}
}

<<<<<<< HEAD
func WithTimeout(duration time.Duration) Option {
	return func(opts *Options) {
		opts.Timeout = duration
=======
func WithBodyLimit(limit int64) Option {
	return func(opts *Options) {
		opts.BodyLimit = limit
>>>>>>> 1e16e1cf
	}
}<|MERGE_RESOLUTION|>--- conflicted
+++ resolved
@@ -31,11 +31,8 @@
 		Concurrency     int
 		HTTPCodesFilter []compiledStatusCodeFilter
 		HTTPTransport   *stdhttp.Transport
-<<<<<<< HEAD
 		Timeout         time.Duration
-=======
 		BodyLimit       int64
->>>>>>> 1e16e1cf
 	}
 )
 
@@ -151,14 +148,11 @@
 	}
 }
 
-<<<<<<< HEAD
 func WithTimeout(duration time.Duration) Option {
 	return func(opts *Options) {
 		opts.Timeout = duration
-=======
 func WithBodyLimit(limit int64) Option {
 	return func(opts *Options) {
 		opts.BodyLimit = limit
->>>>>>> 1e16e1cf
 	}
 }