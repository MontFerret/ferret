--- conflicted
+++ resolved
@@ -4,19 +4,12 @@
 	"context"
 	"hash/fnv"
 
-<<<<<<< HEAD
-=======
 	"github.com/PuerkitoBio/goquery"
 
->>>>>>> f31b0e8f
 	"github.com/MontFerret/ferret/pkg/drivers"
 	"github.com/MontFerret/ferret/pkg/drivers/common"
 	"github.com/MontFerret/ferret/pkg/runtime/core"
 	"github.com/MontFerret/ferret/pkg/runtime/values"
-<<<<<<< HEAD
-	"github.com/PuerkitoBio/goquery"
-=======
->>>>>>> f31b0e8f
 )
 
 type HTMLPage struct {
@@ -29,12 +22,8 @@
 func NewHTMLPage(
 	qdoc *goquery.Document,
 	url string,
-<<<<<<< HEAD
-	cookies []drivers.HTTPCookie,
 	response *drivers.HTTPResponse,
-=======
 	cookies drivers.HTTPCookies,
->>>>>>> f31b0e8f
 ) (*HTMLPage, error) {
 	doc, err := NewRootHTMLDocument(qdoc, url)
 
@@ -95,22 +84,18 @@
 }
 
 func (p *HTMLPage) Copy() core.Value {
-<<<<<<< HEAD
+	cookies := make(drivers.HTTPCookies)
+
+	for k, v := range p.cookies {
+		cookies[k] = v
+	}
+
 	page, err := NewHTMLPage(
 		p.document.doc,
 		p.document.GetURL().String(),
-		p.cookies,
 		p.response,
+		cookies,
 	)
-=======
-	cookies := make(drivers.HTTPCookies)
-
-	for k, v := range p.cookies {
-		cookies[k] = v
-	}
-
-	page, err := NewHTMLPage(p.document.doc, p.document.GetURL().String(), cookies)
->>>>>>> f31b0e8f
 
 	if err != nil {
 		return values.None
