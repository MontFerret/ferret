package http

import (
	"context"
	"hash/fnv"

	"github.com/MontFerret/ferret/pkg/drivers"
	"github.com/MontFerret/ferret/pkg/drivers/common"
	"github.com/MontFerret/ferret/pkg/runtime/core"
	"github.com/MontFerret/ferret/pkg/runtime/values"
	"github.com/PuerkitoBio/goquery"
)

type HTMLDocument struct {
	url     values.String
	docNode *goquery.Document
	element drivers.HTMLElement
}

func NewHTMLDocument(
	url string,
	node *goquery.Document,
) (drivers.HTMLDocument, error) {
	if url == "" {
		return nil, core.Error(core.ErrMissedArgument, "document url")
	}

	if node == nil {
		return nil, core.Error(core.ErrMissedArgument, "document root selection")
	}

	el, err := NewHTMLElement(node.Selection)

	if err != nil {
		return nil, err
	}

	return &HTMLDocument{values.NewString(url), node, el}, nil
}

func (doc *HTMLDocument) MarshalJSON() ([]byte, error) {
	return doc.element.MarshalJSON()
}

func (doc *HTMLDocument) Type() core.Type {
	return drivers.HTMLDocumentType
}

func (doc *HTMLDocument) String() string {
	str, err := doc.docNode.Html()

	if err != nil {
		return ""
	}

	return str
}

func (doc *HTMLDocument) Compare(other core.Value) int64 {
	switch other.Type() {
	case drivers.HTMLElementType:
		otherDoc := other.(drivers.HTMLDocument)

		return doc.url.Compare(otherDoc.GetURL())
	default:
		return drivers.Compare(doc.Type(), other.Type())
	}
}

func (doc *HTMLDocument) Unwrap() interface{} {
	return doc.docNode
}

func (doc *HTMLDocument) Hash() uint64 {
	h := fnv.New64a()

	h.Write([]byte(doc.Type().String()))
	h.Write([]byte(":"))
	h.Write([]byte(doc.url))

	return h.Sum64()
}

func (doc *HTMLDocument) Copy() core.Value {
	cp, err := NewHTMLDocument(string(doc.url), doc.docNode)

	if err != nil {
		return values.None
	}

	return cp
}

func (doc *HTMLDocument) Clone() core.Value {
	cp, err := NewHTMLDocument(string(doc.url), goquery.CloneDocument(doc.docNode))

	if err != nil {
		return values.None
	}

	return cp
}

func (doc *HTMLDocument) Length() values.Int {
	return values.NewInt(doc.docNode.Length())
}

func (doc *HTMLDocument) Iterate(_ context.Context) (core.Iterator, error) {
	return common.NewIterator(doc.element)
}

func (doc *HTMLDocument) GetIn(ctx context.Context, path []core.Value) (core.Value, error) {
	return common.GetInDocument(ctx, doc, path)
}

func (doc *HTMLDocument) SetIn(ctx context.Context, path []core.Value, value core.Value) error {
	return common.SetInDocument(ctx, doc, path, value)
}

func (doc *HTMLDocument) NodeType() values.Int {
	return 9
}

func (doc *HTMLDocument) NodeName() values.String {
	return "#document"
}

func (doc *HTMLDocument) GetChildNodes(ctx context.Context) core.Value {
	return doc.element.GetChildNodes(ctx)
}

func (doc *HTMLDocument) GetChildNode(ctx context.Context, idx values.Int) core.Value {
	return doc.element.GetChildNode(ctx, idx)
}

func (doc *HTMLDocument) QuerySelector(ctx context.Context, selector values.String) core.Value {
	return doc.element.QuerySelector(ctx, selector)
}

func (doc *HTMLDocument) QuerySelectorAll(ctx context.Context, selector values.String) core.Value {
	return doc.element.QuerySelectorAll(ctx, selector)
}

func (doc *HTMLDocument) CountBySelector(ctx context.Context, selector values.String) values.Int {
	return doc.element.CountBySelector(ctx, selector)
}

func (doc *HTMLDocument) ExistsBySelector(ctx context.Context, selector values.String) values.Boolean {
	return doc.element.ExistsBySelector(ctx, selector)
}

func (doc *HTMLDocument) DocumentElement() drivers.HTMLElement {
	return doc.element
}

func (doc *HTMLDocument) GetURL() core.Value {
	return doc.url
}

func (doc *HTMLDocument) SetURL(_ context.Context, _ values.String) error {
	return core.ErrInvalidOperation
}

func (doc *HTMLDocument) Navigate(_ context.Context, _ values.String) error {
	return core.ErrNotSupported
}

func (doc *HTMLDocument) NavigateBack(_ context.Context, _ values.Int) (values.Boolean, error) {
	return false, core.ErrNotSupported
}

func (doc *HTMLDocument) NavigateForward(_ context.Context, _ values.Int) (values.Boolean, error) {
	return false, core.ErrNotSupported
}

func (doc *HTMLDocument) ClickBySelector(_ context.Context, _ values.String) (values.Boolean, error) {
	return false, core.ErrNotSupported
}

func (doc *HTMLDocument) ClickBySelectorAll(_ context.Context, _ values.String) (values.Boolean, error) {
	return false, core.ErrNotSupported
}

func (doc *HTMLDocument) InputBySelector(_ context.Context, _ values.String, _ core.Value, _ values.Int) (values.Boolean, error) {
	return false, core.ErrNotSupported
}

func (doc *HTMLDocument) SelectBySelector(_ context.Context, _ values.String, _ *values.Array) (*values.Array, error) {
	return nil, core.ErrNotSupported
}

<<<<<<< HEAD
func (doc *HTMLDocument) PrintToPDF(_ drivers.PDFParams) (values.Binary, error) {
=======
func (doc *HTMLDocument) HoverBySelector(_ context.Context, _ values.String) error {
	return core.ErrNotSupported
}

func (doc *HTMLDocument) PrintToPDF(_ context.Context, _ drivers.PDFParams) (values.Binary, error) {
>>>>>>> 2be0d471
	return nil, core.ErrNotSupported
}

func (doc *HTMLDocument) CaptureScreenshot(_ context.Context, _ drivers.ScreenshotParams) (values.Binary, error) {
	return nil, core.ErrNotSupported
}

func (doc *HTMLDocument) ScrollTop(_ context.Context) error {
	return core.ErrNotSupported
}

func (doc *HTMLDocument) ScrollBottom(_ context.Context) error {
	return core.ErrNotSupported
}

func (doc *HTMLDocument) ScrollBySelector(_ context.Context, _ values.String) error {
	return core.ErrNotSupported
}

<<<<<<< HEAD
func (doc *HTMLDocument) ScrollByXY(x, y values.Float) error {
	return core.ErrNotSupported
}

func (doc *HTMLDocument) MoveMouseBySelector(_ values.String) error {
	return core.ErrNotSupported
}

func (doc *HTMLDocument) MoveMouseByXY(x, y values.Float) error {
	return core.ErrNotSupported
}

func (doc *HTMLDocument) WaitForNavigation(_ values.Int) error {
=======
func (doc *HTMLDocument) WaitForNavigation(_ context.Context) error {
>>>>>>> 2be0d471
	return core.ErrNotSupported
}

func (doc *HTMLDocument) WaitForSelector(_ context.Context, _ values.String) error {
	return core.ErrNotSupported
}

func (doc *HTMLDocument) WaitForClassBySelector(_ context.Context, _, _ values.String) error {
	return core.ErrNotSupported
}

func (doc *HTMLDocument) WaitForClassBySelectorAll(_ context.Context, _, _ values.String) error {
	return core.ErrNotSupported
}

func (doc *HTMLDocument) Close() error {
	return nil
}<|MERGE_RESOLUTION|>--- conflicted
+++ resolved
@@ -189,15 +189,7 @@
 	return nil, core.ErrNotSupported
 }
 
-<<<<<<< HEAD
-func (doc *HTMLDocument) PrintToPDF(_ drivers.PDFParams) (values.Binary, error) {
-=======
-func (doc *HTMLDocument) HoverBySelector(_ context.Context, _ values.String) error {
-	return core.ErrNotSupported
-}
-
 func (doc *HTMLDocument) PrintToPDF(_ context.Context, _ drivers.PDFParams) (values.Binary, error) {
->>>>>>> 2be0d471
 	return nil, core.ErrNotSupported
 }
 
@@ -217,23 +209,19 @@
 	return core.ErrNotSupported
 }
 
-<<<<<<< HEAD
-func (doc *HTMLDocument) ScrollByXY(x, y values.Float) error {
-	return core.ErrNotSupported
-}
-
-func (doc *HTMLDocument) MoveMouseBySelector(_ values.String) error {
-	return core.ErrNotSupported
-}
-
-func (doc *HTMLDocument) MoveMouseByXY(x, y values.Float) error {
-	return core.ErrNotSupported
-}
-
-func (doc *HTMLDocument) WaitForNavigation(_ values.Int) error {
-=======
+func (doc *HTMLDocument) ScrollByXY(_ context.Context, x, y values.Float) error {
+	return core.ErrNotSupported
+}
+
+func (doc *HTMLDocument) MoveMouseBySelector(_ context.Context, _ values.String) error {
+	return core.ErrNotSupported
+}
+
+func (doc *HTMLDocument) MoveMouseByXY(_ context.Context, x, y values.Float) error {
+	return core.ErrNotSupported
+}
+
 func (doc *HTMLDocument) WaitForNavigation(_ context.Context) error {
->>>>>>> 2be0d471
 	return core.ErrNotSupported
 }
 
