package cdp

import (
	"context"
	"hash/fnv"
	"io"
	"regexp"
	"sync"

	"github.com/mafredri/cdp"
	"github.com/mafredri/cdp/protocol/page"
	"github.com/mafredri/cdp/rpcc"
	"github.com/pkg/errors"
	"github.com/rs/zerolog"

	"github.com/MontFerret/ferret/pkg/drivers"
	"github.com/MontFerret/ferret/pkg/drivers/cdp/dom"
	"github.com/MontFerret/ferret/pkg/drivers/cdp/input"
	net "github.com/MontFerret/ferret/pkg/drivers/cdp/network"
	"github.com/MontFerret/ferret/pkg/drivers/cdp/templates"
	"github.com/MontFerret/ferret/pkg/drivers/cdp/utils"
	"github.com/MontFerret/ferret/pkg/drivers/common"
	"github.com/MontFerret/ferret/pkg/runtime/core"
	"github.com/MontFerret/ferret/pkg/runtime/events"
	"github.com/MontFerret/ferret/pkg/runtime/logging"
	"github.com/MontFerret/ferret/pkg/runtime/values"
)

type (
	HTMLPageEvent string

	HTMLPage struct {
		mu      sync.Mutex
		closed  values.Boolean
		logger  zerolog.Logger
		conn    *rpcc.Conn
		client  *cdp.Client
		network *net.Manager
		dom     *dom.Manager
	}
)

func LoadHTMLPage(
	ctx context.Context,
	conn *rpcc.Conn,
	params drivers.Params,
) (p *HTMLPage, err error) {
	logger := logging.FromContext(ctx)

	if conn == nil {
		return nil, core.Error(core.ErrMissedArgument, "connection")
	}

	client := cdp.NewClient(conn)
	if err := enableFeatures(ctx, client, params); err != nil {
		return nil, err
	}

	closers := make([]io.Closer, 0, 4)

	defer func() {
		if err != nil {
			if err := client.Page.Close(context.Background()); err != nil {
				logger.Error().Err(err)
			}

			if err := conn.Close(); err != nil {
				logger.Error().Err(err)
			}

			common.CloseAll(logger, closers, "failed to close a Page resource")
		}
	}()

	netOpts := net.Options{
		Headers: params.Headers,
	}

	if params.Cookies != nil && params.Cookies.Length() > 0 {
		netOpts.Cookies = make(map[string]*drivers.HTTPCookies)
		netOpts.Cookies[params.URL] = params.Cookies
	}

	if params.Ignore != nil && len(params.Ignore.Resources) > 0 {
		netOpts.Filter = &net.Filter{
			Patterns: params.Ignore.Resources,
		}
	}

<<<<<<< HEAD
	netManager, err := net.New(ctx, logger, client, netOpts)
=======
	netManager, err := net.New(
		logger,
		client,
		netOpts,
	)

>>>>>>> f7f17ea5
	if err != nil {
		return nil, err
	}

	mouse := input.NewMouse(client)
	keyboard := input.NewKeyboard(client)

	domManager, err := dom.New(
		logger,
		client,
		mouse,
		keyboard,
	)
	if err != nil {
		return nil, err
	}

	p = NewHTMLPage(
		logger,
		conn,
		client,
		netManager,
		domManager,
	)

	if params.URL != BlankPageURL && params.URL != "" {
		err = p.Navigate(ctx, values.NewString(params.URL))
	} else {
		err = p.loadMainFrame(ctx)
	}

	if err != nil {
		return p, err
	}

	return p, nil
}

func LoadHTMLPageWithContent(
	ctx context.Context,
	conn *rpcc.Conn,
	params drivers.Params,
	content []byte,
) (p *HTMLPage, err error) {
	logger := logging.FromContext(ctx)
	p, err = LoadHTMLPage(ctx, conn, params)

	if err != nil {
		return nil, err
	}

	defer func() {
		if err != nil {
			if e := p.Close(); e != nil {
				logger.Error().Err(e).Msg("failed to close page")
			}
		}
	}()

	frameID := p.getCurrentDocument().Frame().Frame.ID
	err = p.client.Page.SetDocumentContent(ctx, page.NewSetDocumentContentArgs(frameID, string(content)))

	if err != nil {
		return nil, errors.Wrap(err, "set document content")
	}

	// Remove prev frames (from a blank page)
	prev := p.dom.GetMainFrame()
	err = p.dom.RemoveFrameRecursively(prev.Frame().Frame.ID)

	if err != nil {
		return nil, err
	}

	err = p.loadMainFrame(ctx)

	if err != nil {
		return nil, err
	}

	return p, nil
}

func NewHTMLPage(
	logger zerolog.Logger,
	conn *rpcc.Conn,
	client *cdp.Client,
	netManager *net.Manager,
	domManager *dom.Manager,
) *HTMLPage {
	p := new(HTMLPage)
	p.closed = values.False
	p.logger = logging.WithName(logger.With(), "cdp_page").Logger()
	p.conn = conn
	p.client = client
	p.network = netManager
	p.dom = domManager

	return p
}

func (p *HTMLPage) MarshalJSON() ([]byte, error) {
	return p.getCurrentDocument().MarshalJSON()
}

func (p *HTMLPage) Type() core.Type {
	return drivers.HTMLPageType
}

func (p *HTMLPage) String() string {
	return p.getCurrentDocument().GetURL().String()
}

func (p *HTMLPage) Compare(other core.Value) int64 {
	tc := drivers.Compare(p.Type(), other.Type())

	if tc != 0 {
		return tc
	}

	cdpPage, ok := other.(*HTMLPage)

	if !ok {
		return 1
	}

	return p.getCurrentDocument().GetURL().Compare(cdpPage.GetURL())
}

func (p *HTMLPage) Unwrap() interface{} {
	p.mu.Lock()
	defer p.mu.Unlock()

	return p
}

func (p *HTMLPage) Hash() uint64 {
	h := fnv.New64a()

	h.Write([]byte("CDP"))
	h.Write([]byte(p.Type().String()))
	h.Write([]byte(":"))
	h.Write([]byte(p.getCurrentDocument().GetURL()))

	return h.Sum64()
}

func (p *HTMLPage) Copy() core.Value {
	return values.None
}

func (p *HTMLPage) GetIn(ctx context.Context, path []core.Value) (core.Value, core.PathError) {
	return common.GetInPage(ctx, path, p)
}

func (p *HTMLPage) SetIn(ctx context.Context, path []core.Value, value core.Value) core.PathError {
	return common.SetInPage(ctx, path, p, value)
}

func (p *HTMLPage) Iterate(ctx context.Context) (core.Iterator, error) {
	return p.getCurrentDocument().Iterate(ctx)
}

func (p *HTMLPage) Length() values.Int {
	return p.getCurrentDocument().Length()
}

func (p *HTMLPage) Close() error {
	p.mu.Lock()
	defer p.mu.Unlock()

	var url string
	frame := p.dom.GetMainFrame()

	if frame != nil {
		url = frame.GetURL().String()
	}

	p.closed = values.True

	err := p.dom.Close()

	if err != nil {
		p.logger.Warn().
			Str("url", url).
			Err(err).
			Msg("failed to close dom manager")
	}

	err = p.network.Close()

	if err != nil {
		p.logger.Warn().
			Str("url", url).
			Err(err).
			Msg("failed to close network manager")
	}

	err = p.client.Page.Close(context.Background())

	if err != nil {
		p.logger.Warn().
			Str("url", url).
			Err(err).
			Msg("failed to close browser page")
	}

	// Ignore errors from the connection object
	p.conn.Close()

	return nil
}

func (p *HTMLPage) IsClosed() values.Boolean {
	p.mu.Lock()
	defer p.mu.Unlock()

	return p.closed
}

func (p *HTMLPage) GetURL() values.String {
	res, err := p.getCurrentDocument().Eval().EvalValue(context.Background(), templates.GetURL())

	if err == nil {
		return values.ToString(res)
	}

	p.logger.Warn().
		Err(err).
		Msg("failed to retrieve URL")

	return p.getCurrentDocument().GetURL()
}

func (p *HTMLPage) GetMainFrame() drivers.HTMLDocument {
	return p.getCurrentDocument()
}

func (p *HTMLPage) GetFrames(ctx context.Context) (*values.Array, error) {
	p.mu.Lock()
	defer p.mu.Unlock()

	return p.dom.GetFrameNodes(ctx)
}

func (p *HTMLPage) GetFrame(ctx context.Context, idx values.Int) (core.Value, error) {
	p.mu.Lock()
	defer p.mu.Unlock()

	frames, err := p.dom.GetFrameNodes(ctx)

	if err != nil {
		return values.None, err
	}

	return frames.Get(idx), nil
}

func (p *HTMLPage) GetCookies(ctx context.Context) (*drivers.HTTPCookies, error) {
	p.mu.Lock()
	defer p.mu.Unlock()

	return p.network.GetCookies(ctx)
}

func (p *HTMLPage) SetCookies(ctx context.Context, cookies *drivers.HTTPCookies) error {
	p.mu.Lock()
	defer p.mu.Unlock()

	return p.network.SetCookies(ctx, p.getCurrentDocument().GetURL().String(), cookies)
}

func (p *HTMLPage) DeleteCookies(ctx context.Context, cookies *drivers.HTTPCookies) error {
	p.mu.Lock()
	defer p.mu.Unlock()

	return p.network.DeleteCookies(ctx, p.getCurrentDocument().GetURL().String(), cookies)
}

func (p *HTMLPage) GetResponse(ctx context.Context) (drivers.HTTPResponse, error) {
	doc := p.getCurrentDocument()

	if doc == nil {
		return drivers.HTTPResponse{}, nil
	}

	return p.network.GetResponse(ctx, doc.Frame().Frame.ID)
}

func (p *HTMLPage) PrintToPDF(ctx context.Context, params drivers.PDFParams) (values.Binary, error) {
	p.mu.Lock()
	defer p.mu.Unlock()

	args := page.NewPrintToPDFArgs()
	args.
		SetLandscape(bool(params.Landscape)).
		SetDisplayHeaderFooter(bool(params.DisplayHeaderFooter)).
		SetPrintBackground(bool(params.PrintBackground)).
		SetIgnoreInvalidPageRanges(bool(params.IgnoreInvalidPageRanges)).
		SetPreferCSSPageSize(bool(params.PreferCSSPageSize))

	if params.Scale > 0 {
		args.SetScale(float64(params.Scale))
	}

	if params.PaperWidth > 0 {
		args.SetPaperWidth(float64(params.PaperWidth))
	}

	if params.PaperHeight > 0 {
		args.SetPaperHeight(float64(params.PaperHeight))
	}

	if params.MarginTop > 0 {
		args.SetMarginTop(float64(params.MarginTop))
	}

	if params.MarginBottom > 0 {
		args.SetMarginBottom(float64(params.MarginBottom))
	}

	if params.MarginRight > 0 {
		args.SetMarginRight(float64(params.MarginRight))
	}

	if params.MarginLeft > 0 {
		args.SetMarginLeft(float64(params.MarginLeft))
	}

	if params.PageRanges != values.EmptyString {
		args.SetPageRanges(string(params.PageRanges))
	}

	if params.HeaderTemplate != values.EmptyString {
		args.SetHeaderTemplate(string(params.HeaderTemplate))
	}

	if params.FooterTemplate != values.EmptyString {
		args.SetFooterTemplate(string(params.FooterTemplate))
	}

	reply, err := p.client.Page.PrintToPDF(ctx, args)

	if err != nil {
		return values.NewBinary([]byte{}), err
	}

	return values.NewBinary(reply.Data), nil
}

func (p *HTMLPage) CaptureScreenshot(ctx context.Context, params drivers.ScreenshotParams) (values.Binary, error) {
	p.mu.Lock()
	defer p.mu.Unlock()

	metrics, err := p.client.Page.GetLayoutMetrics(ctx)

	if err != nil {
		return values.NewBinary(nil), err
	}

	if params.Format == drivers.ScreenshotFormatJPEG && params.Quality < 0 && params.Quality > 100 {
		params.Quality = 100
	}

	if params.X < 0 {
		params.X = 0
	}

	if params.Y < 0 {
		params.Y = 0
	}

	clientWidth, clientHeight := utils.GetLayoutViewportWH(metrics)

	if params.Width <= 0 {
		params.Width = values.Float(clientWidth) - params.X
	}

	if params.Height <= 0 {
		params.Height = values.Float(clientHeight) - params.Y
	}

	clip := page.Viewport{
		X:      float64(params.X),
		Y:      float64(params.Y),
		Width:  float64(params.Width),
		Height: float64(params.Height),
		Scale:  1.0,
	}

	format := string(params.Format)
	quality := int(params.Quality)
	args := page.CaptureScreenshotArgs{
		Format:  &format,
		Quality: &quality,
		Clip:    &clip,
	}

	reply, err := p.client.Page.CaptureScreenshot(ctx, &args)

	if err != nil {
		return values.NewBinary([]byte{}), err
	}

	return values.NewBinary(reply.Data), nil
}

func (p *HTMLPage) Navigate(ctx context.Context, url values.String) error {
	p.mu.Lock()
	defer p.mu.Unlock()

	if err := p.network.Navigate(ctx, url); err != nil {
		return err
	}

	return p.reloadMainFrame(ctx)
}

func (p *HTMLPage) NavigateBack(ctx context.Context, skip values.Int) (values.Boolean, error) {
	p.mu.Lock()
	defer p.mu.Unlock()

	ret, err := p.network.NavigateBack(ctx, skip)

	if err != nil {
		return values.False, err
	}

	return ret, p.reloadMainFrame(ctx)
}

func (p *HTMLPage) NavigateForward(ctx context.Context, skip values.Int) (values.Boolean, error) {
	p.mu.Lock()
	defer p.mu.Unlock()

	ret, err := p.network.NavigateForward(ctx, skip)

	if err != nil {
		return values.False, err
	}

	return ret, p.reloadMainFrame(ctx)
}

func (p *HTMLPage) WaitForNavigation(ctx context.Context, targetURL values.String) error {
	p.mu.Lock()
	defer p.mu.Unlock()

	pattern, err := p.urlToRegexp(targetURL)

	if err != nil {
		return err
	}

	if err := p.network.WaitForNavigation(ctx, net.WaitEventOptions{URL: pattern}); err != nil {
		return err
	}

	return p.reloadMainFrame(ctx)
}

func (p *HTMLPage) WaitForFrameNavigation(ctx context.Context, frame drivers.HTMLDocument, targetURL values.String) error {
	p.mu.Lock()
	defer p.mu.Unlock()

	current := p.dom.GetMainFrame()
	doc, ok := frame.(*dom.HTMLDocument)

	if !ok {
		return errors.New("invalid frame type")
	}

	pattern, err := p.urlToRegexp(targetURL)

	if err != nil {
		return err
	}

	frameID := doc.Frame().Frame.ID
	isMain := current.Frame().Frame.ID == frameID

	opts := net.WaitEventOptions{
		URL: pattern,
	}

	// if it's the current document
	if !isMain {
		opts.FrameID = frameID
	}

	if err = p.network.WaitForNavigation(ctx, opts); err != nil {
		return err
	}

	return p.reloadMainFrame(ctx)
}

func (p *HTMLPage) Subscribe(ctx context.Context, subscription events.Subscription) (events.Stream, error) {
	switch subscription.EventName {
	case drivers.NavigationEvent:
		p.mu.Lock()
		defer p.mu.Unlock()

		stream, err := p.network.OnNavigation(ctx)

		if err != nil {
			return nil, err
		}

		return newPageNavigationEventStream(stream, func(ctx context.Context) error {
			return p.reloadMainFrame(ctx)
		}), nil
	case drivers.RequestEvent:
		return p.network.OnRequest(ctx)
	case drivers.ResponseEvent:
		return p.network.OnResponse(ctx)
	default:
		return nil, core.Errorf(core.ErrInvalidOperation, "unknown event name: %s", subscription.EventName)
	}
}

func (p *HTMLPage) urlToRegexp(targetURL values.String) (*regexp.Regexp, error) {
	if targetURL == "" {
		return nil, nil
	}

	r, err := regexp.Compile(targetURL.String())

	if err != nil {
		return nil, errors.Wrap(err, "invalid URL pattern")
	}

	return r, nil
}

func (p *HTMLPage) reloadMainFrame(ctx context.Context) error {
	prev := p.dom.GetMainFrame()

	if prev != nil {
		if err := p.dom.RemoveFrameRecursively(prev.Frame().Frame.ID); err != nil {
			p.logger.Error().Err(err).Msg("failed to remove main frame")
		}
	}

	next, err := p.dom.LoadRootDocument(ctx)

	if err != nil {
		p.logger.Error().Err(err).Msg("failed to load a new root document")

		return err
	}

	p.dom.SetMainFrame(next)

	return nil
}

func (p *HTMLPage) loadMainFrame(ctx context.Context) error {
	next, err := p.dom.LoadRootDocument(ctx)

	if err != nil {
		return err
	}

	p.dom.SetMainFrame(next)

	return nil
}

func (p *HTMLPage) getCurrentDocument() *dom.HTMLDocument {
	return p.dom.GetMainFrame()
}<|MERGE_RESOLUTION|>--- conflicted
+++ resolved
@@ -87,16 +87,12 @@
 		}
 	}
 
-<<<<<<< HEAD
-	netManager, err := net.New(ctx, logger, client, netOpts)
-=======
 	netManager, err := net.New(
 		logger,
 		client,
 		netOpts,
 	)
 
->>>>>>> f7f17ea5
 	if err != nil {
 		return nil, err
 	}
@@ -110,6 +106,7 @@
 		mouse,
 		keyboard,
 	)
+
 	if err != nil {
 		return nil, err
 	}
