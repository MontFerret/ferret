--- conflicted
+++ resolved
@@ -37,16 +37,11 @@
 )
 
 func New(
-<<<<<<< HEAD
-	ctx context.Context,
-	logger *zerolog.Logger,
-=======
 	logger zerolog.Logger,
->>>>>>> f7f17ea5
 	client *cdp.Client,
 	options Options,
 ) (*Manager, error) {
-	ctx, cancel := context.WithCancel(ctx)
+	ctx, cancel := context.WithCancel(context.Background())
 
 	m := new(Manager)
 	m.logger = logging.WithName(logger.With(), "network_manager").Logger()
