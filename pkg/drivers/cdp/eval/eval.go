package eval

import (
	"context"
	"encoding/json"
	"fmt"
<<<<<<< HEAD
	"strconv"
=======
>>>>>>> 2be0d471

	"github.com/MontFerret/ferret/pkg/runtime/core"
	"github.com/MontFerret/ferret/pkg/runtime/values"
	"github.com/mafredri/cdp"
	"github.com/mafredri/cdp/protocol/runtime"
)

func PrepareEval(exp string) string {
	return fmt.Sprintf("((function () {%s})())", exp)
}

func ParamString(param string) string {
	return "`" + param + "`"
}

<<<<<<< HEAD
func ParamFloat(param float64) string {
	return strconv.FormatFloat(param, 'f', 6, 64)
}

func Eval(client *cdp.Client, exp string, ret bool, async bool) (core.Value, error) {
=======
func Eval(ctx context.Context, client *cdp.Client, exp string, ret bool, async bool) (core.Value, error) {
>>>>>>> 2be0d471
	args := runtime.
		NewEvaluateArgs(PrepareEval(exp)).
		SetReturnByValue(ret).
		SetAwaitPromise(async)

	out, err := client.Runtime.Evaluate(ctx, args)

	if err != nil {
		return values.None, err
	}

	if out.ExceptionDetails != nil {
		ex := out.ExceptionDetails

		return values.None, core.Error(
			core.ErrUnexpected,
			fmt.Sprintf("%s: %s", ex.Text, *ex.Exception.Description),
		)
	}

	if out.Result.Type != "undefined" {
		return values.Unmarshal(out.Result.Value)
	}

	return Unmarshal(&out.Result)
}

func Property(
	ctx context.Context,
	client *cdp.Client,
	objectID runtime.RemoteObjectID,
	propName string,
) (core.Value, error) {
	res, err := client.Runtime.GetProperties(
		ctx,
		runtime.NewGetPropertiesArgs(objectID),
	)

	if err != nil {
		return values.None, err
	}

	if res.ExceptionDetails != nil {
		return values.None, res.ExceptionDetails
	}

	// all props
	if propName == "" {
		var arr *values.Array
		arr = values.NewArray(len(res.Result))

		for _, prop := range res.Result {
			val, err := Unmarshal(prop.Value)

			if err != nil {
				return values.None, err
			}

			arr.Push(val)
		}

		return arr, nil
	}

	for _, prop := range res.Result {
		if prop.Name == propName {
			return Unmarshal(prop.Value)
		}
	}

	return values.None, nil
}

func Method(
	ctx context.Context,
	client *cdp.Client,
	objectID runtime.RemoteObjectID,
	methodName string,
	args []runtime.CallArgument,
) (*runtime.RemoteObject, error) {
	found, err := client.Runtime.CallFunctionOn(
		ctx,
		runtime.NewCallFunctionOnArgs(methodName).
			SetObjectID(objectID).
			SetArguments(args),
	)

	if err != nil {
		return nil, err
	}

	if found.ExceptionDetails != nil {
		return nil, found.ExceptionDetails
	}

	if found.Result.ObjectID == nil {
		return nil, nil
	}

	return &found.Result, nil
}

func MethodQuerySelector(
	ctx context.Context,
	client *cdp.Client,
	objectID runtime.RemoteObjectID,
	selector string,
) (runtime.RemoteObjectID, error) {
	bytes, err := json.Marshal(selector)

	if err != nil {
		return "", err
	}

	obj, err := Method(ctx, client, objectID, "querySelector", []runtime.CallArgument{
		{
			Value: json.RawMessage(bytes),
		},
	})

	if err != nil {
		return "", err
	}

	if obj.ObjectID == nil {
		return "", nil
	}

	return *obj.ObjectID, nil
}

func Unmarshal(obj *runtime.RemoteObject) (core.Value, error) {
	if obj == nil {
		return values.None, nil
	}

	if obj.Type != "undefined" {
		return values.Unmarshal(obj.Value)
	}

	return values.None, nil
}<|MERGE_RESOLUTION|>--- conflicted
+++ resolved
@@ -4,10 +4,7 @@
 	"context"
 	"encoding/json"
 	"fmt"
-<<<<<<< HEAD
 	"strconv"
-=======
->>>>>>> 2be0d471
 
 	"github.com/MontFerret/ferret/pkg/runtime/core"
 	"github.com/MontFerret/ferret/pkg/runtime/values"
@@ -23,15 +20,11 @@
 	return "`" + param + "`"
 }
 
-<<<<<<< HEAD
 func ParamFloat(param float64) string {
 	return strconv.FormatFloat(param, 'f', 6, 64)
 }
 
-func Eval(client *cdp.Client, exp string, ret bool, async bool) (core.Value, error) {
-=======
 func Eval(ctx context.Context, client *cdp.Client, exp string, ret bool, async bool) (core.Value, error) {
->>>>>>> 2be0d471
 	args := runtime.
 		NewEvaluateArgs(PrepareEval(exp)).
 		SetReturnByValue(ret).
