package cdp

import (
	"context"
	"fmt"
	"hash/fnv"
	"sync"
	"time"

	"github.com/MontFerret/ferret/pkg/drivers"
	"github.com/MontFerret/ferret/pkg/drivers/cdp/eval"
	"github.com/MontFerret/ferret/pkg/drivers/cdp/events"
	"github.com/MontFerret/ferret/pkg/drivers/common"
	"github.com/MontFerret/ferret/pkg/runtime/core"
	"github.com/MontFerret/ferret/pkg/runtime/logging"
	"github.com/MontFerret/ferret/pkg/runtime/values"
	"github.com/MontFerret/ferret/pkg/runtime/values/types"
	"github.com/mafredri/cdp"
	"github.com/mafredri/cdp/protocol/dom"
	"github.com/mafredri/cdp/protocol/input"
	"github.com/mafredri/cdp/protocol/page"
	"github.com/mafredri/cdp/rpcc"
	"github.com/pkg/errors"
	"github.com/rs/zerolog"
)

const BlankPageURL = "about:blank"

type HTMLDocument struct {
	sync.Mutex
	logger  *zerolog.Logger
	conn    *rpcc.Conn
	client  *cdp.Client
	events  *events.EventBroker
	url     values.String
	element *HTMLElement
}

func handleLoadError(logger *zerolog.Logger, client *cdp.Client) {
	err := client.Page.Close(context.Background())

	if err != nil {
		logger.Warn().Timestamp().Err(err).Msg("unabled to close document on load error")
	}
}

func LoadHTMLDocument(
	ctx context.Context,
	conn *rpcc.Conn,
	client *cdp.Client,
	url string,
) (drivers.HTMLDocument, error) {
	logger := logging.FromContext(ctx)

	if conn == nil {
		return nil, core.Error(core.ErrMissedArgument, "connection")
	}

	if url == "" {
		return nil, core.Error(core.ErrMissedArgument, "url")
	}

	var err error

	if url != BlankPageURL {
		err = waitForLoadEvent(ctx, client)

		if err != nil {
			handleLoadError(logger, client)

			return nil, err
		}
	}

	node, err := getRootElement(ctx, client)

	if err != nil {
		handleLoadError(logger, client)
		return nil, errors.Wrap(err, "failed to get root element")
	}

	broker, err := createEventBroker(client)

	if err != nil {
		handleLoadError(logger, client)
		return nil, errors.Wrap(err, "failed to create event events")
	}

	rootElement, err := LoadElement(
		ctx,
		logger,
		client,
		broker,
		node.Root.NodeID,
		node.Root.BackendNodeID,
	)

	if err != nil {
		broker.Stop()
		broker.Close()
		handleLoadError(logger, client)

		return nil, errors.Wrap(err, "failed to load root element")
	}

	return NewHTMLDocument(
		logger,
		conn,
		client,
		broker,
		values.NewString(url),
		rootElement,
	), nil
}

func NewHTMLDocument(
	logger *zerolog.Logger,
	conn *rpcc.Conn,
	client *cdp.Client,
	broker *events.EventBroker,
	url values.String,
	rootElement *HTMLElement,
) *HTMLDocument {
	doc := new(HTMLDocument)
	doc.logger = logger
	doc.conn = conn
	doc.client = client
	doc.events = broker
	doc.url = url
	doc.element = rootElement

	broker.AddEventListener(events.EventLoad, doc.handlePageLoad)
	broker.AddEventListener(events.EventError, doc.handleError)

	return doc
}

func (doc *HTMLDocument) MarshalJSON() ([]byte, error) {
	doc.Lock()
	defer doc.Unlock()

	return doc.element.MarshalJSON()
}

func (doc *HTMLDocument) Type() core.Type {
	return drivers.HTMLDocumentType
}

func (doc *HTMLDocument) String() string {
	doc.Lock()
	defer doc.Unlock()

	return doc.url.String()
}

func (doc *HTMLDocument) Unwrap() interface{} {
	doc.Lock()
	defer doc.Unlock()

	return doc.element
}

func (doc *HTMLDocument) Hash() uint64 {
	doc.Lock()
	defer doc.Unlock()

	h := fnv.New64a()

	h.Write([]byte(doc.Type().String()))
	h.Write([]byte(":"))
	h.Write([]byte(doc.url))

	return h.Sum64()
}

func (doc *HTMLDocument) Copy() core.Value {
	return values.None
}

func (doc *HTMLDocument) Compare(other core.Value) int64 {
	doc.Lock()
	defer doc.Unlock()

	switch other.Type() {
	case drivers.HTMLDocumentType:
		other := other.(drivers.HTMLDocument)

		return doc.url.Compare(other.GetURL())
	default:
		return drivers.Compare(doc.Type(), other.Type())
	}
}

func (doc *HTMLDocument) Iterate(ctx context.Context) (core.Iterator, error) {
	return doc.element.Iterate(ctx)
}

func (doc *HTMLDocument) GetIn(ctx context.Context, path []core.Value) (core.Value, error) {
	return common.GetInDocument(ctx, doc, path)
}

func (doc *HTMLDocument) SetIn(ctx context.Context, path []core.Value, value core.Value) error {
	return common.SetInDocument(ctx, doc, path, value)
}

func (doc *HTMLDocument) Close() error {
	doc.Lock()
	defer doc.Unlock()

	var err error

	err = doc.events.Stop()

	if err != nil {
		doc.logger.Warn().
			Timestamp().
			Str("url", doc.url.String()).
			Err(err).
			Msg("failed to stop event events")
	}

	err = doc.events.Close()

	if err != nil {
		doc.logger.Warn().
			Timestamp().
			Str("url", doc.url.String()).
			Err(err).
			Msg("failed to close event events")
	}

	err = doc.element.Close()

	if err != nil {
		doc.logger.Warn().
			Timestamp().
			Str("url", doc.url.String()).
			Err(err).
			Msg("failed to close root element")
	}

	err = doc.client.Page.Close(context.Background())

	if err != nil {
		doc.logger.Warn().
			Timestamp().
			Str("url", doc.url.String()).
			Err(err).
			Msg("failed to close browser page")
	}

	return doc.conn.Close()
}

func (doc *HTMLDocument) NodeType() values.Int {
	doc.Lock()
	defer doc.Unlock()

	return doc.element.NodeType()
}

func (doc *HTMLDocument) NodeName() values.String {
	doc.Lock()
	defer doc.Unlock()

	return doc.element.NodeName()
}

func (doc *HTMLDocument) Length() values.Int {
	doc.Lock()
	defer doc.Unlock()

	return doc.element.Length()
}

func (doc *HTMLDocument) GetChildNodes(ctx context.Context) core.Value {
	doc.Lock()
	defer doc.Unlock()

	return doc.element.GetChildNodes(ctx)
}

func (doc *HTMLDocument) GetChildNode(ctx context.Context, idx values.Int) core.Value {
	doc.Lock()
	defer doc.Unlock()

	return doc.element.GetChildNode(ctx, idx)
}

func (doc *HTMLDocument) QuerySelector(ctx context.Context, selector values.String) core.Value {
	doc.Lock()
	defer doc.Unlock()

	return doc.element.QuerySelector(ctx, selector)
}

func (doc *HTMLDocument) QuerySelectorAll(ctx context.Context, selector values.String) core.Value {
	doc.Lock()
	defer doc.Unlock()

	return doc.element.QuerySelectorAll(ctx, selector)
}

func (doc *HTMLDocument) DocumentElement() drivers.HTMLElement {
	doc.Lock()
	defer doc.Unlock()

	return doc.element
}

func (doc *HTMLDocument) GetURL() core.Value {
	doc.Lock()
	defer doc.Unlock()

	return doc.url
}

func (doc *HTMLDocument) SetURL(ctx context.Context, url values.String) error {
	return doc.Navigate(ctx, url)
}

func (doc *HTMLDocument) CountBySelector(ctx context.Context, selector values.String) values.Int {
	doc.Lock()
	defer doc.Unlock()

	return doc.element.CountBySelector(ctx, selector)
}

func (doc *HTMLDocument) ExistsBySelector(ctx context.Context, selector values.String) values.Boolean {
	doc.Lock()
	defer doc.Unlock()

	return doc.element.ExistsBySelector(ctx, selector)
}

func (doc *HTMLDocument) ClickBySelector(ctx context.Context, selector values.String) (values.Boolean, error) {
	res, err := eval.Eval(
		ctx,
		doc.client,
		fmt.Sprintf(`
			var el = document.querySelector(%s);
			if (el == null) {
				return false;
			}
			var evt = new window.MouseEvent('click', { bubbles: true, cancelable: true });
			el.dispatchEvent(evt);
			return true;
		`, eval.ParamString(selector.String())),
		true,
		false,
	)

	if err != nil {
		return values.False, err
	}

	if res.Type() == types.Boolean {
		return res.(values.Boolean), nil
	}

	return values.False, nil
}

func (doc *HTMLDocument) ClickBySelectorAll(ctx context.Context, selector values.String) (values.Boolean, error) {
	res, err := eval.Eval(
		ctx,
		doc.client,
		fmt.Sprintf(`
			var elements = document.querySelectorAll(%s);
			if (elements == null) {
				return false;
			}
			elements.forEach((el) => {
				var evt = new window.MouseEvent('click', { bubbles: true, cancelable: true });
				el.dispatchEvent(evt);	
			});
			return true;
		`, eval.ParamString(selector.String())),
		true,
		false,
	)

	if err != nil {
		return values.False, err
	}

	if res.Type() == types.Boolean {
		return res.(values.Boolean), nil
	}

	return values.False, nil
}

func (doc *HTMLDocument) InputBySelector(ctx context.Context, selector values.String, value core.Value, delay values.Int) (values.Boolean, error) {
	valStr := value.String()

	res, err := eval.Eval(
		ctx,
		doc.client,
		fmt.Sprintf(`
			var el = document.querySelector(%s);
			if (el == null) {
				return false;
			}
			el.focus();
			return true;
		`, eval.ParamString(selector.String())),
		true,
		false,
	)

	if err != nil {
		return values.False, err
	}

	if res.Type() == types.Boolean && res.(values.Boolean) == values.False {
		return values.False, nil
	}

	delayMs := time.Duration(delay)

	time.Sleep(delayMs * time.Millisecond)

	for _, ch := range valStr {
		for _, ev := range []string{"keyDown", "keyUp"} {
			ke := input.NewDispatchKeyEventArgs(ev).SetText(string(ch))

			if err := doc.client.Input.DispatchKeyEvent(ctx, ke); err != nil {
				return values.False, err
			}

			time.Sleep(delayMs * time.Millisecond)
		}
	}

	return values.True, nil
}

func (doc *HTMLDocument) SelectBySelector(ctx context.Context, selector values.String, value *values.Array) (*values.Array, error) {
	res, err := eval.Eval(
		ctx,
		doc.client,
		fmt.Sprintf(`
			var element = document.querySelector(%s);
			if (element == null) {
				return [];
			}
			var values = %s;
			if (element.nodeName.toLowerCase() !== 'select') {
				throw new Error('Element is not a <select> element.');
			}
			var options = Array.from(element.options);
      		element.value = undefined;
			for (var option of options) {
        		option.selected = values.includes(option.value);
        	
				if (option.selected && !element.multiple) {
          			break;
				}
      		}
      		element.dispatchEvent(new Event('input', { 'bubbles': true, cancelable: true }));
      		element.dispatchEvent(new Event('change', { 'bubbles': true, cancelable: true }));
      		
			return options.filter(option => option.selected).map(option => option.value);
		`,
			eval.ParamString(selector.String()),
			value.String(),
		),
		true,
		false,
	)

	if err != nil {
		return nil, err
	}

	arr, ok := res.(*values.Array)

	if ok {
		return arr, nil
	}

	return nil, core.TypeError(types.Array, res.Type())
}

<<<<<<< HEAD
func (doc *HTMLDocument) WaitForSelector(selector values.String, timeout values.Int) error {
=======
func (doc *HTMLDocument) HoverBySelector(ctx context.Context, selector values.String) error {
	err := doc.ScrollBySelector(ctx, selector)

	if err != nil {
		return err
	}

	selectorArgs := dom.NewQuerySelectorArgs(doc.element.id.nodeID, selector.String())
	found, err := doc.client.DOM.QuerySelector(ctx, selectorArgs)

	if err != nil {
		doc.element.logError(err).
			Str("selector", selector.String()).
			Msg("failed to retrieve a node by selector")

		return err
	}

	if found.NodeID <= 0 {
		return errors.New("element not found")
	}

	q, err := getClickablePoint(ctx, doc.client, &HTMLElementIdentity{
		nodeID: found.NodeID,
	})

	if err != nil {
		return err
	}

	return doc.client.Input.DispatchMouseEvent(
		ctx,
		input.NewDispatchMouseEventArgs("mouseMoved", q.X, q.Y),
	)
}

func (doc *HTMLDocument) WaitForSelector(ctx context.Context, selector values.String) error {
>>>>>>> 2be0d471
	task := events.NewEvalWaitTask(
		doc.client,
		fmt.Sprintf(`
			var el = document.querySelector(%s);
			if (el != null) {
				return true;
			}
			// null means we need to repeat
			return null;
		`, eval.ParamString(selector.String())),
		events.DefaultPolling,
	)

	_, err := task.Run(ctx)

	return err
}

func (doc *HTMLDocument) WaitForClassBySelector(ctx context.Context, selector, class values.String) error {
	task := events.NewEvalWaitTask(
		doc.client,
		fmt.Sprintf(`
			var el = document.querySelector(%s);
			if (el == null) {
				return false;
			}
			var className = %s;
			var found = el.className.split(' ').find(i => i === className);
			if (found != null) {
				return true;
			}
			
			// null means we need to repeat
			return null;
		`,
			eval.ParamString(selector.String()),
			eval.ParamString(class.String()),
		),
		events.DefaultPolling,
	)

	_, err := task.Run(ctx)

	return err
}

func (doc *HTMLDocument) WaitForClassBySelectorAll(ctx context.Context, selector, class values.String) error {
	task := events.NewEvalWaitTask(
		doc.client,
		fmt.Sprintf(`
			var elements = document.querySelectorAll(%s);
			if (elements == null || elements.length === 0) {
				return false;
			}
			var className = %s;
			var foundCount = 0;
			elements.forEach((el) => {
				var found = el.className.split(' ').find(i => i === className);
				if (found != null) {
					foundCount++;
				}
			});
			if (foundCount === elements.length) {
				return true;
			}
			
			// null means we need to repeat
			return null;
		`,
			eval.ParamString(selector.String()),
			eval.ParamString(class.String()),
		),
		events.DefaultPolling,
	)

	_, err := task.Run(ctx)

	return err
}

func (doc *HTMLDocument) WaitForNavigation(ctx context.Context) error {
	onEvent := make(chan struct{})
	listener := func(_ context.Context, _ interface{}) {
		close(onEvent)
	}

	defer doc.events.RemoveEventListener(events.EventLoad, listener)

	doc.events.AddEventListener(events.EventLoad, listener)

	select {
	case <-onEvent:
		return nil
	case <-ctx.Done():
		return core.ErrTimeout
	}
}

func (doc *HTMLDocument) Navigate(ctx context.Context, url values.String) error {
	if url == "" {
		url = BlankPageURL
	}

	repl, err := doc.client.Page.Navigate(ctx, page.NewNavigateArgs(url.String()))

	if err != nil {
		return err
	}

	if repl.ErrorText != nil {
		return errors.New(*repl.ErrorText)
	}

	return doc.WaitForNavigation(ctx)
}

func (doc *HTMLDocument) NavigateBack(ctx context.Context, skip values.Int) (values.Boolean, error) {
	history, err := doc.client.Page.GetNavigationHistory(ctx)

	if err != nil {
		return values.False, err
	}

	// we are in the beginning
	if history.CurrentIndex == 0 {
		return values.False, nil
	}

	if skip < 1 {
		skip = 1
	}

	to := history.CurrentIndex - int(skip)

	if to < 0 {
		// TODO: Return error?
		return values.False, nil
	}

	prev := history.Entries[to]
	err = doc.client.Page.NavigateToHistoryEntry(ctx, page.NewNavigateToHistoryEntryArgs(prev.ID))

	if err != nil {
		return values.False, err
	}

	err = doc.WaitForNavigation(ctx)

	if err != nil {
		return values.False, err
	}

	return values.True, nil
}

func (doc *HTMLDocument) NavigateForward(ctx context.Context, skip values.Int) (values.Boolean, error) {
	history, err := doc.client.Page.GetNavigationHistory(ctx)

	if err != nil {
		return values.False, err
	}

	length := len(history.Entries)
	lastIndex := length - 1

	// nowhere to go forward
	if history.CurrentIndex == lastIndex {
		return values.False, nil
	}

	if skip < 1 {
		skip = 1
	}

	to := int(skip) + history.CurrentIndex

	if to > lastIndex {
		// TODO: Return error?
		return values.False, nil
	}

	next := history.Entries[to]
	err = doc.client.Page.NavigateToHistoryEntry(ctx, page.NewNavigateToHistoryEntryArgs(next.ID))

	if err != nil {
		return values.False, err
	}

	err = doc.WaitForNavigation(ctx)

	if err != nil {
		return values.False, err
	}

	return values.True, nil
}

func (doc *HTMLDocument) PrintToPDF(ctx context.Context, params drivers.PDFParams) (values.Binary, error) {
	args := page.NewPrintToPDFArgs()
	args.
		SetLandscape(bool(params.Landscape)).
		SetDisplayHeaderFooter(bool(params.DisplayHeaderFooter)).
		SetPrintBackground(bool(params.PrintBackground)).
		SetIgnoreInvalidPageRanges(bool(params.IgnoreInvalidPageRanges)).
		SetPreferCSSPageSize(bool(params.PreferCSSPageSize))

	if params.Scale > 0 {
		args.SetScale(float64(params.Scale))
	}

	if params.PaperWidth > 0 {
		args.SetPaperWidth(float64(params.PaperWidth))
	}

	if params.PaperHeight > 0 {
		args.SetPaperHeight(float64(params.PaperHeight))
	}

	if params.MarginTop > 0 {
		args.SetMarginTop(float64(params.MarginTop))
	}

	if params.MarginBottom > 0 {
		args.SetMarginBottom(float64(params.MarginBottom))
	}

	if params.MarginRight > 0 {
		args.SetMarginRight(float64(params.MarginRight))
	}

	if params.MarginLeft > 0 {
		args.SetMarginLeft(float64(params.MarginLeft))
	}

	if params.PageRanges != values.EmptyString {
		args.SetPageRanges(string(params.PageRanges))
	}

	if params.HeaderTemplate != values.EmptyString {
		args.SetHeaderTemplate(string(params.HeaderTemplate))
	}

	if params.FooterTemplate != values.EmptyString {
		args.SetFooterTemplate(string(params.FooterTemplate))
	}

	reply, err := doc.client.Page.PrintToPDF(ctx, args)

	if err != nil {
		return values.NewBinary([]byte{}), err
	}

	return values.NewBinary(reply.Data), nil
}

func (doc *HTMLDocument) CaptureScreenshot(ctx context.Context, params drivers.ScreenshotParams) (values.Binary, error) {
	metrics, err := doc.client.Page.GetLayoutMetrics(ctx)

	if params.Format == drivers.ScreenshotFormatJPEG && params.Quality < 0 && params.Quality > 100 {
		params.Quality = 100
	}

	if params.X < 0 {
		params.X = 0
	}

	if params.Y < 0 {
		params.Y = 0
	}

	if params.Width <= 0 {
		params.Width = values.Float(metrics.LayoutViewport.ClientWidth) - params.X
	}

	if params.Height <= 0 {
		params.Height = values.Float(metrics.LayoutViewport.ClientHeight) - params.Y
	}

	clip := page.Viewport{
		X:      float64(params.X),
		Y:      float64(params.Y),
		Width:  float64(params.Width),
		Height: float64(params.Height),
		Scale:  1.0,
	}

	format := string(params.Format)
	quality := int(params.Quality)
	args := page.CaptureScreenshotArgs{
		Format:  &format,
		Quality: &quality,
		Clip:    &clip,
	}

	reply, err := doc.client.Page.CaptureScreenshot(ctx, &args)

	if err != nil {
		return values.NewBinary([]byte{}), err
	}

	return values.NewBinary(reply.Data), nil
}

func (doc *HTMLDocument) ScrollTop(ctx context.Context) error {
	_, err := eval.Eval(ctx, doc.client, `
		window.scrollTo({
			left: 0,
			top: 0,
    		behavior: 'instant'
  		});
	`, false, false)

	return err
}

func (doc *HTMLDocument) ScrollBottom(ctx context.Context) error {
	_, err := eval.Eval(ctx, doc.client, `
		window.scrollTo({
			left: 0,
			top: window.document.body.scrollHeight,
    		behavior: 'instant'
  		});
	`, false, false)

	return err
}

func (doc *HTMLDocument) ScrollBySelector(ctx context.Context, selector values.String) error {
	_, err := eval.Eval(ctx, doc.client, fmt.Sprintf(`
		var el = document.querySelector(%s);
		if (el == null) {
			throw new Error("element not found");
		}
		el.scrollIntoView({
    		behavior: 'instant'
  		});
		return true;
	`, eval.ParamString(selector.String()),
	), false, false)

	return err
}
func (doc *HTMLDocument) ScrollByXY(x, y values.Float) error {
	_, err := eval.Eval(doc.client, fmt.Sprintf(`
		window.scrollBy({
  			top: %s,
  			left: %s,
  			behavior: 'instant'
		});
	`,
		eval.ParamFloat(float64(x)),
		eval.ParamFloat(float64(y)),
	), false, false)

	return err
}

func (doc *HTMLDocument) MoveMouseBySelector(selector values.String) error {
	ctx, cancel := contextWithTimeout()
	defer cancel()

	err := doc.ScrollBySelector(selector)

	if err != nil {
		return err
	}

	selectorArgs := dom.NewQuerySelectorArgs(doc.element.id.nodeID, selector.String())
	found, err := doc.client.DOM.QuerySelector(ctx, selectorArgs)

	if err != nil {
		doc.element.logError(err).
			Str("selector", selector.String()).
			Msg("failed to retrieve a node by selector")

		return err
	}

	if found.NodeID <= 0 {
		return errors.New("element not found")
	}

	q, err := getClickablePoint(ctx, doc.client, &HTMLElementIdentity{
		nodeID: found.NodeID,
	})

	if err != nil {
		return err
	}

	return doc.client.Input.DispatchMouseEvent(
		ctx,
		input.NewDispatchMouseEventArgs("mouseMoved", q.X, q.Y),
	)
}

func (doc *HTMLDocument) MoveMouseByXY(x, y values.Float) error {
	ctx, cancel := contextWithTimeout()
	defer cancel()

	return doc.client.Input.DispatchMouseEvent(
		ctx,
		input.NewDispatchMouseEventArgs("mouseMoved", float64(x), float64(y)),
	)
}

func (doc *HTMLDocument) handlePageLoad(ctx context.Context, _ interface{}) {
	doc.Lock()
	defer doc.Unlock()

	node, err := getRootElement(ctx, doc.client)

	if err != nil {
		doc.logger.Error().
			Timestamp().
			Err(err).
			Msg("failed to get root node after page load")

		return
	}

	updated, err := LoadElement(
		ctx,
		doc.logger,
		doc.client,
		doc.events,
		node.Root.NodeID,
		node.Root.BackendNodeID,
	)

	if err != nil {
		doc.logger.Error().
			Timestamp().
			Err(err).
			Msg("failed to load root node after page load")

		return
	}

	// close the prev element
	doc.element.Close()

	// create a new root element wrapper
	doc.element = updated
	doc.url = ""

	if node.Root.BaseURL != nil {
		doc.url = values.NewString(*node.Root.BaseURL)
	}
}

func (doc *HTMLDocument) handleError(_ context.Context, val interface{}) {
	err, ok := val.(error)

	if !ok {
		return
	}

	doc.logger.Error().
		Timestamp().
		Err(err).
		Msg("unexpected error")
}<|MERGE_RESOLUTION|>--- conflicted
+++ resolved
@@ -483,10 +483,7 @@
 	return nil, core.TypeError(types.Array, res.Type())
 }
 
-<<<<<<< HEAD
-func (doc *HTMLDocument) WaitForSelector(selector values.String, timeout values.Int) error {
-=======
-func (doc *HTMLDocument) HoverBySelector(ctx context.Context, selector values.String) error {
+func (doc *HTMLDocument) MoveMouseBySelector(ctx context.Context, selector values.String) error {
 	err := doc.ScrollBySelector(ctx, selector)
 
 	if err != nil {
@@ -522,8 +519,14 @@
 	)
 }
 
+func (doc *HTMLDocument) MoveMouseByXY(ctx context.Context, x, y values.Float) error {
+	return doc.client.Input.DispatchMouseEvent(
+		ctx,
+		input.NewDispatchMouseEventArgs("mouseMoved", float64(x), float64(y)),
+	)
+}
+
 func (doc *HTMLDocument) WaitForSelector(ctx context.Context, selector values.String) error {
->>>>>>> 2be0d471
 	task := events.NewEvalWaitTask(
 		doc.client,
 		fmt.Sprintf(`
@@ -866,8 +869,9 @@
 
 	return err
 }
-func (doc *HTMLDocument) ScrollByXY(x, y values.Float) error {
-	_, err := eval.Eval(doc.client, fmt.Sprintf(`
+
+func (doc *HTMLDocument) ScrollByXY(ctx context.Context, x, y values.Float) error {
+	_, err := eval.Eval(ctx, doc.client, fmt.Sprintf(`
 		window.scrollBy({
   			top: %s,
   			left: %s,
@@ -881,55 +885,6 @@
 	return err
 }
 
-func (doc *HTMLDocument) MoveMouseBySelector(selector values.String) error {
-	ctx, cancel := contextWithTimeout()
-	defer cancel()
-
-	err := doc.ScrollBySelector(selector)
-
-	if err != nil {
-		return err
-	}
-
-	selectorArgs := dom.NewQuerySelectorArgs(doc.element.id.nodeID, selector.String())
-	found, err := doc.client.DOM.QuerySelector(ctx, selectorArgs)
-
-	if err != nil {
-		doc.element.logError(err).
-			Str("selector", selector.String()).
-			Msg("failed to retrieve a node by selector")
-
-		return err
-	}
-
-	if found.NodeID <= 0 {
-		return errors.New("element not found")
-	}
-
-	q, err := getClickablePoint(ctx, doc.client, &HTMLElementIdentity{
-		nodeID: found.NodeID,
-	})
-
-	if err != nil {
-		return err
-	}
-
-	return doc.client.Input.DispatchMouseEvent(
-		ctx,
-		input.NewDispatchMouseEventArgs("mouseMoved", q.X, q.Y),
-	)
-}
-
-func (doc *HTMLDocument) MoveMouseByXY(x, y values.Float) error {
-	ctx, cancel := contextWithTimeout()
-	defer cancel()
-
-	return doc.client.Input.DispatchMouseEvent(
-		ctx,
-		input.NewDispatchMouseEventArgs("mouseMoved", float64(x), float64(y)),
-	)
-}
-
 func (doc *HTMLDocument) handlePageLoad(ctx context.Context, _ interface{}) {
 	doc.Lock()
 	defer doc.Unlock()
