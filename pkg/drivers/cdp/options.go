package cdp

type (
	Options struct {
		Name        string
		Proxy       string
		UserAgent   string
		Address     string
		KeepCookies bool
	}

	Option func(opts *Options)
)

const DefaultAddress = "http://127.0.0.1:9222"

func newOptions(setters []Option) *Options {
	opts := new(Options)
	opts.Name = DriverName
	opts.Address = DefaultAddress

	for _, setter := range setters {
		setter(opts)
	}

	return opts
}

func WithAddress(address string) Option {
	return func(opts *Options) {
<<<<<<< HEAD
		opts.Address = address
=======
		if address != "" {
			opts.address = address
		}
>>>>>>> 803ae0ea
	}
}

func WithProxy(address string) Option {
	return func(opts *Options) {
		opts.Proxy = address
	}
}

func WithUserAgent(value string) Option {
	return func(opts *Options) {
		opts.UserAgent = value
	}
}

func WithKeepCookies() Option {
	return func(opts *Options) {
		opts.KeepCookies = true
	}
}

func WithCustomName(name string) Option {
	return func(opts *Options) {
		opts.Name = name
	}
}<|MERGE_RESOLUTION|>--- conflicted
+++ resolved
@@ -28,13 +28,9 @@
 
 func WithAddress(address string) Option {
 	return func(opts *Options) {
-<<<<<<< HEAD
-		opts.Address = address
-=======
 		if address != "" {
-			opts.address = address
+			opts.Address = address
 		}
->>>>>>> 803ae0ea
 	}
 }
 
