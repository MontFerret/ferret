--- conflicted
+++ resolved
@@ -154,28 +154,18 @@
 }
 
 func (m *Manager) Close() error {
-<<<<<<< HEAD
-=======
-	m.mu.Lock()
-	defer m.mu.Unlock()
-
-	errs := make([]error, 0, len(m.frames)+1)
-
->>>>>>> 079ec3a3
+	errs := make([]error, 0, m.frames.Length()+1)
+
 	if m.cancel != nil {
 		m.cancel()
 		m.cancel = nil
 
-<<<<<<< HEAD
-	errs := make([]error, 0, m.frames.Length())
-=======
 		err := m.events.Stop().Close()
 
 		if err != nil {
 			errs = append(errs, err)
 		}
 	}
->>>>>>> 079ec3a3
 
 	m.frames.ForEach(func(f Frame, key page.FrameID) bool {
 		// if initialized
