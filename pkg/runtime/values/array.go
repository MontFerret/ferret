package values

import (
	"encoding/binary"
	"encoding/json"
	"hash/fnv"
	"sort"

	"github.com/MontFerret/ferret/pkg/runtime/core"
)

type (
	ArrayPredicate = func(value core.Value, idx int) bool

	ArraySorter = func(first, second core.Value) bool

	Array struct {
		items []core.Value
	}
)

func NewArray(size int) *Array {
	return &Array{items: make([]core.Value, 0, size)}
}

func NewArrayWith(values ...core.Value) *Array {
	return &Array{items: values}
}

func (t *Array) MarshalJSON() ([]byte, error) {
	return json.Marshal(t.items)
}

func (t *Array) Type() core.Type {
	return core.ArrayType
}

func (t *Array) String() string {
	marshaled, err := t.MarshalJSON()

	if err != nil {
		return "[]"
	}

	return string(marshaled)
}

func (t *Array) Compare(other core.Value) int {
	switch other.Type() {
	case core.ArrayType:
		other := other.(*Array)

		if t.Length() == 0 && other.Length() == 0 {
			return 0
		}
		if t.Length() < other.Length() {
			return -1
		}
		if t.Length() > other.Length() {
			return 1
		}

		var res = 0
		var val core.Value

		other.ForEach(func(otherVal core.Value, idx int) bool {
			val = t.Get(NewInt(idx))
			res = val.Compare(otherVal)

			return res == 0
		})

		return res
	case core.ObjectType:
		return -1
	default:
		return 1
	}
}

func (t *Array) Unwrap() interface{} {
	arr := make([]interface{}, t.Length())

	for idx, val := range t.items {
		arr[idx] = val.Unwrap()
	}

	return arr
}

func (t *Array) Hash() uint64 {
	h := fnv.New64a()

	h.Write([]byte(t.Type().String()))
	h.Write([]byte(":"))
	h.Write([]byte("["))

	endIndex := len(t.items) - 1

	for i, el := range t.items {
		bytes := make([]byte, 8)
		binary.LittleEndian.PutUint64(bytes, el.Hash())

		h.Write(bytes)

		if i != endIndex {
			h.Write([]byte(","))
		}
	}

	h.Write([]byte("]"))

	return h.Sum64()
}

func (t *Array) Copy() core.Value {
	c := NewArray(len(t.items))

	for _, el := range t.items {
		c.Push(el)
	}

	return c
}

func (t *Array) Length() Int {
	return Int(len(t.items))
}

func (t *Array) ForEach(predicate ArrayPredicate) {
	for idx, val := range t.items {
		if predicate(val, idx) == false {
			break
		}
	}
}

func (t *Array) Get(idx Int) core.Value {
	l := len(t.items) - 1

	if l < 0 {
		return None
	}

	if int(idx) > l {
		return None
	}

	return t.items[idx]
}

func (t *Array) Set(idx Int, value core.Value) error {
	last := len(t.items) - 1

	if last >= int(idx) {
		t.items[idx] = value

		return nil
	}

	return core.Error(core.ErrInvalidOperation, "out of bounds")
}

func (t *Array) Push(item core.Value) {
	t.items = append(t.items, item)
}

func (t *Array) Slice(from, to Int) *Array {
	length := t.Length()

	if from >= length {
		return NewArray(0)
	}

	if to > length {
		to = length
	}

	result := new(Array)
	result.items = t.items[from:to]

	return result
}

func (t *Array) IndexOf(item core.Value) Int {
	res := Int(-1)

	for idx, el := range t.items {
		if el.Compare(item) == 0 {
			res = Int(idx)
			break
		}
	}

	return res
}

func (t *Array) Insert(idx Int, value core.Value) {
	t.items = append(t.items[:idx], append([]core.Value{value}, t.items[idx:]...)...)
}

func (t *Array) RemoveAt(idx Int) {
	i := int(idx)
	max := len(t.items) - 1

	if i > max {
		return
	}

	t.items = append(t.items[:i], t.items[i+1:]...)
}

func (t *Array) Clone() core.Cloneable {
	cloned := NewArray(0)

	var value core.Value
	for idx := NewInt(0); idx < t.Length(); idx++ {
		value = t.Get(idx)
		if IsCloneable(value) {
			value = value.(core.Cloneable).Clone()
		}
		cloned.Push(value)
	}

	return cloned
}

func (t *Array) Sort() *Array {
	return t.SortWith(func(first, second core.Value) bool {
		return first.Compare(second) == -1
	})
}

func (t *Array) SortWith(sorter ArraySorter) *Array {
	c := make([]core.Value, len(t.items))
	copy(c, t.items)

	sort.SliceStable(c, func(i, j int) bool {
<<<<<<< HEAD
		return sorter(c[i], c[j])
=======
		return c[i].Compare(c[j]) == -1
>>>>>>> 040922b6
	})

	res := new(Array)
	res.items = c

	return res
}<|MERGE_RESOLUTION|>--- conflicted
+++ resolved
@@ -236,11 +236,7 @@
 	copy(c, t.items)
 
 	sort.SliceStable(c, func(i, j int) bool {
-<<<<<<< HEAD
-		return sorter(c[i], c[j])
-=======
 		return c[i].Compare(c[j]) == -1
->>>>>>> 040922b6
 	})
 
 	res := new(Array)
